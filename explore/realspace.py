from __future__ import division, print_function

import cmath
import time
from copy import copy
import os
import argparse
import inspect
from collections import OrderedDict
from timeit import default_timer as timer

try:
    from inspect import getfullargspec
except ImportError:
    from inspect import getargspec as getfullargspec

import numpy as np
<<<<<<< HEAD
from numpy import pi, radians, sin, cos, sqrt
from numpy.random import poisson, uniform, randn, rand, randint
=======
from numpy import pi, radians, sin, cos, sqrt, clip
from numpy.random import poisson, uniform, randn, rand
>>>>>>> eec0e95e
from numpy.polynomial.legendre import leggauss
from scipy.integrate import simps
from scipy.special import j1 as J1

try:
    from numba import njit, prange
    # SAS_NUMBA: 0=None, 1=CPU, 2=GPU
    SAS_NUMBA = int(os.environ.get("SAS_NUMBA", "1"))
    USE_NUMBA = SAS_NUMBA > 0
    USE_CUDA = SAS_NUMBA > 1
except ImportError:
    USE_NUMBA = USE_CUDA = False

# Definition of rotation matrices comes from wikipedia:
#    https://en.wikipedia.org/wiki/Rotation_matrix#Basic_rotations
def Rx(angle):
    """Construct a matrix to rotate points about *x* by *angle* degrees."""
    a = radians(angle)
    R = [[1, 0, 0],
         [0, +cos(a), -sin(a)],
         [0, +sin(a), +cos(a)]]
    return np.matrix(R)

def Ry(angle):
    """Construct a matrix to rotate points about *y* by *angle* degrees."""
    a = radians(angle)
    R = [[+cos(a), 0, +sin(a)],
         [0, 1, 0],
         [-sin(a), 0, +cos(a)]]
    return np.matrix(R)

def Rz(angle):
    """Construct a matrix to rotate points about *z* by *angle* degrees."""
    a = radians(angle)
    R = [[+cos(a), -sin(a), 0],
         [+sin(a), +cos(a), 0],
         [0, 0, 1]]
    return np.matrix(R)

def pol2rec(r, theta, phi):
    """
    Convert from 3D polar coordinates to rectangular coordinates.
    """
    theta, phi = radians(theta), radians(phi)
    x = +r * cos(theta) * cos(phi)
    y = +r * sin(theta)
    z = -r * cos(theta) * sin(phi)
    return x, y, z

def rotation(theta, phi, psi):
    """
    Apply the jitter transform to a set of points.

    Points are stored in a 3 x n numpy matrix, not a numpy array or tuple.
    """
    return Rx(phi)*Ry(theta)*Rz(psi)

def apply_view(points, view):
    """
    Apply the view transform (theta, phi, psi) to a set of points.

    Points are stored in a 3 x n numpy array.

    View angles are in degrees.
    """
    theta, phi, psi = view
    return np.asarray((Rz(phi)*Ry(theta)*Rz(psi))*np.matrix(points.T)).T


def invert_view(qx, qy, view):
    """
    Return (qa, qb, qc) for the (theta, phi, psi) view angle at detector
    pixel (qx, qy).

    View angles are in degrees.
    """
    theta, phi, psi = view
    q = np.vstack((qx.flatten(), qy.flatten(), 0*qx.flatten()))
    return np.asarray((Rz(-psi)*Ry(-theta)*Rz(-phi))*np.matrix(q))


I3 = np.matrix([[1., 0, 0], [0, 1, 0], [0, 0, 1]])

class Shape:
    rotation = I3
    center = np.array([0., 0., 0.])[:, None]
    r_max = None
<<<<<<< HEAD
    lattice_size = np.array((1, 1, 1))
    lattice_spacing = np.array((1., 1., 1.))
    lattice_distortion = 0.0
    lattice_rotation = 0.0
    lattice_type = ""
=======
    is_magnetic = False
>>>>>>> eec0e95e

    def volume(self):
        # type: () -> float
        raise NotImplementedError()

    def sample(self, density):
        # type: (float) -> np.ndarray[N], np.ndarray[N, 3]
        raise NotImplementedError()

    def dims(self):
        # type: () -> float, float, float
        raise NotImplementedError()

    def rotate(self, theta, phi, psi):
        if theta != 0. or phi != 0. or psi != 0.:
            self.rotation = rotation(theta, phi, psi) * self.rotation
        return self

    def shift(self, x, y, z):
        self.center = self.center + np.array([x, y, z])[:, None]
        return self

    def lattice(self, size=(1, 1, 1), spacing=(2, 2, 2), type="sc",
                distortion=0.0, rotation=0.0):
        self.lattice_size = np.asarray(size, 'i')
        self.lattice_spacing = np.asarray(spacing, 'd')
        self.lattice_type = type
        self.lattice_distortion = distortion
        self.lattice_rotation = rotation

    def _adjust(self, points):
        if self.rotation is I3:
            points = points.T + self.center
        else:
            points = np.asarray(self.rotation * np.matrix(points.T)) + self.center
        if self.lattice_type:
            points = self._apply_lattice(points)
        return points.T

<<<<<<< HEAD
    def r_bins(self, q, over_sampling=10, r_step=0.):
        if self.lattice_type:
            r_max = np.sqrt(np.sum(self.lattice_size*self.lattice_spacing*self.dims)**2)/2
        else:
            r_max = self.r_max
        #r_max = min(2 * pi / q[0], r_max)
        if r_step == 0.:
            r_step = 2 * pi / q[-1] / over_sampling
        #r_step = 0.01
        return np.arange(r_step, r_max, r_step)
=======
    def r_bins(self, q, over_sampling=1, r_step=None):
        return r_bins(q, r_max=self.r_max, r_step=r_step,
                      over_sampling=over_sampling)
>>>>>>> eec0e95e

    def _apply_lattice(self, points):
        """Spread points to different lattice positions"""
        size = self.lattice_size
        spacing = self.lattice_spacing
        shuffle = self.lattice_distortion
        rotate = self.lattice_rotation
        lattice = self.lattice_type

        if rotate != 0:
            # To vectorize the rotations we will need to unwrap the matrix multiply
            raise NotImplementedError("don't handle rotations yet")

        # Determine the number of lattice points in the lattice
        shapes_per_cell = 2 if lattice == "bcc" else 4 if lattice == "fcc" else 1
        number_of_lattice_points = np.prod(size) * shapes_per_cell

        # For each point in the original shape, figure out which lattice point
        # to translate it to.  This is both cell index (i*ny*nz + j*nz  + k) as
        # well as the point in the cell (corner, body center or face center).
        nsamples = points.shape[1]
        lattice_point = randint(number_of_lattice_points, size=nsamples)

        # Translate the cell index into the i,j,k coordinates of the senter
        cell_index = lattice_point // shapes_per_cell
        center = np.vstack((cell_index//(size[1]*size[2]),
                            (cell_index%(size[1]*size[2]))//size[2],
                            cell_index%size[2]))
        center = np.asarray(center, dtype='d')
        if lattice == "bcc":
            center[:, lattice_point % shapes_per_cell == 1] += [[0.5], [0.5], [0.5]]
        elif lattice == "fcc":
            center[:, lattice_point % shapes_per_cell == 1] += [[0.0], [0.5], [0.5]]
            center[:, lattice_point % shapes_per_cell == 2] += [[0.5], [0.0], [0.5]]
            center[:, lattice_point % shapes_per_cell == 3] += [[0.5], [0.5], [0.0]]

        # Each lattice point has its own displacement from the ideal position.
        # Not checking that shapes do not overlap if displacement is too large.
        offset = shuffle*(randn(3, number_of_lattice_points) if shuffle < 0.3
                          else rand(3, number_of_lattice_points))
        center += offset[:, cell_index]

        # Each lattice point has its own rotation.  Rotate the point prior to
        # applying any displacement.
        # rotation = rotate*(randn(size=(shapes, 3)) if shuffle < 30 else rand(size=(nsamples, 3)))
        # for k in shapes: points[k] = rotation[k]*points[k]
        points += center*(np.array([spacing])*np.array(self.dims)).T
        return points

class Composite(Shape):
    def __init__(self, shapes, center=(0, 0, 0), orientation=(0, 0, 0)):
        self.shapes = shapes
        self.rotate(*orientation)
        self.shift(*center)

        # Find the worst case distance between any two points amongst a set
        # of shapes independent of orientation.  This could easily be a
        # factor of two worse than necessary, e.g., a pair of thin rods
        # end-to-end vs the same pair side-by-side.
        distances = [((s1.r_max + s2.r_max)/2
                      + sqrt(np.sum((s1.center - s2.center)**2)))
                     for s1 in shapes
                     for s2 in shapes]
        self.r_max = max(distances + [s.r_max for s in shapes])
        self.volume = sum(shape.volume for shape in self.shapes)

    def sample(self, density):
        values, points = zip(*(shape.sample(density) for shape in self.shapes))
        return np.hstack(values), self._adjust(np.vstack(points))

class Box(Shape):
    def __init__(self, a, b, c,
                 value, center=(0, 0, 0), orientation=(0, 0, 0)):
        self.value = np.asarray(value)
        self.rotate(*orientation)
        self.shift(*center)
        self.a, self.b, self.c = a, b, c
        self._scale = np.array([a/2, b/2, c/2])[None, :]
        self.r_max = sqrt(a**2 + b**2 + c**2)
        self.dims = a, b, c
        self.volume = a*b*c

    def sample(self, density):
        num_points = poisson(density*self.volume)
        points = self._scale*uniform(-1, 1, size=(num_points, 3))
        values = self.value.repeat(points.shape[0])
        return values, self._adjust(points)

class EllipticalCylinder(Shape):
    def __init__(self, ra, rb, length,
                 value, center=(0, 0, 0), orientation=(0, 0, 0)):
        self.value = np.asarray(value)
        self.rotate(*orientation)
        self.shift(*center)
        self.ra, self.rb, self.length = ra, rb, length
        self._scale = np.array([ra, rb, length/2])[None, :]
        self.r_max = sqrt(4*max(ra, rb)**2 + length**2)
        self.dims = 2*ra, 2*rb, length
        self.volume = pi*ra*rb*length

    def sample(self, density):
        # randomly sample from a box of side length 2*r, excluding anything
        # not in the cylinder
        num_points = poisson(density*4*self.ra*self.rb*self.length)
        points = uniform(-1, 1, size=(num_points, 3))
        radius = points[:, 0]**2 + points[:, 1]**2
        points = points[radius <= 1]
        values = self.value.repeat(points.shape[0])
        return values, self._adjust(self._scale*points)

class EllipticalBicelle(Shape):
    def __init__(self, ra, rb, length,
                 thick_rim, thick_face,
                 value_core, value_rim, value_face,
                 center=(0, 0, 0), orientation=(0, 0, 0)):
        self.rotate(*orientation)
        self.shift(*center)
        self.value = value_core
        self.ra, self.rb, self.length = ra, rb, length
        self.thick_rim, self.thick_face = thick_rim, thick_face
        self.value_rim, self.value_face = value_rim, value_face

        # reset cylinder to outer dimensions for calculating scale, etc.
        ra = self.ra + self.thick_rim
        rb = self.rb + self.thick_rim
        length = self.length + 2*self.thick_face
        self._scale = np.array([ra, rb, length/2])[None, :]
        self.r_max = sqrt(4*max(ra, rb)**2 + length**2)
        self.dims = 2*ra, 2*rb, length
        self.volume = pi*ra*rb*length

    def sample(self, density):
        # randomly sample from a box of side length 2*r, excluding anything
        # not in the cylinder
        ra = self.ra + self.thick_rim
        rb = self.rb + self.thick_rim
        length = self.length + 2*self.thick_face
        num_points = poisson(density*4*ra*rb*length)
        points = uniform(-1, 1, size=(num_points, 3))
        radius = points[:, 0]**2 + points[:, 1]**2
        points = points[radius <= 1]
        # set all to core value first
        values = np.ones_like(points[:, 0])*self.value
        # then set value to face value if |z| > face/(length/2))
        values[abs(points[:, 2]) > self.length/(self.length + 2*self.thick_face)] = self.value_face
        # finally set value to rim value if outside the core ellipse
        radius = (points[:, 0]**2*(1 + self.thick_rim/self.ra)**2
                  + points[:, 1]**2*(1 + self.thick_rim/self.rb)**2)
        values[radius>1] = self.value_rim
        return values, self._adjust(self._scale*points)

class TruncatedSphere(Shape):
    """
    Sphere of radius r, with points z < -h truncated.
    """
    def __init__(self, r, h, value, center=(0, 0, 0), orientation=(0, 0, 0)):
        self.value = np.asarray(value)
        self.rotate(*orientation)
        self.shift(*center)
        self.r, self.h = r, h
        # Max distance between points in the shape is the maximum diameter
        self.r_max = 2*r if h >= 0 else 2*sqrt(r**2 - h**2)
        self.dims = self.r_max, self.r_max, r+h
        self.volume = pi*(2*r**3/3 + r**2*h - h**3/3)
        Vp = pi*(2*r**3/3 + r**2*h - h**3/3)
        Vm = pi*(2*r**3/3 - r**2*h + h**3/3)
        Vd = Vp + Vm - 4*pi*r**3/3

    def sample(self, density):
        num_points = poisson(density*np.prod(self.dims))
        points = uniform(-1, 1, size=(num_points, 3))
        # Translate U ~ [-1, 1] in x,y to [-r_trunc/r, r_trunc/r] when
        # truncation starts above the equator, otherwise leave it at [-1, 1].
        # This makes for more efficient sampling since we don't have to
        # consider the maximum diameter.  We already calculated r_max as
        # 2*r_trunc in this case, so just use the ratio of r_max to 2*r.
        points[:, 0:2] *= 0.5*self.r_max/self.r
        # Translate U ~ [-1, 1] in z to [-h/r, 1], with h representing
        # distance below equator.  So:
        #    (U + 1)/2 => [0, 1]
        #    [0, 1] * (1+h/r) => [0, 1+h/r]
        #    [0, 1+h/r] - h/r => [-h/r, 1]
        # Combining:
        #    (U + 1)/2 * (1+h/r) - h/r
        #       = U*(1+h/r)/2 + (1+h/r)/2 - h/r
        #       = U*(1/2 + h/2r) + 1/2 + h/2r - 2h/2r
        ratio = 0.5*self.h/self.r
        points[:, 2] *= (0.5 + ratio)
        points[:, 2] += (0.5 - ratio)
        radius = np.sum(points**2, axis=1)
        points = self.r*points[radius<=1]
        values = self.value.repeat(points.shape[0])
        return values, self._adjust(points)

class TriaxialEllipsoid(Shape):
    def __init__(self, ra, rb, rc,
                 value, center=(0, 0, 0), orientation=(0, 0, 0),
                 magnetism=None):
        self.is_magnetic = (magnetism is not None)
        self.value = np.asarray(value)
        self.magnetism = magnetism if self.is_magnetic else (0., 0., 0.)
        self.rotate(*orientation)
        self.shift(*center)
        self.ra, self.rb, self.rc = ra, rb, rc
        self._scale = np.array([ra, rb, rc])[None, :]
        self.r_max = 2*max(ra, rb, rc)
        self.dims = 2*ra, 2*rb, 2*rc
        self.volume = 4*pi/3 * ra * rb * rc

    def sample(self, density):
        # randomly sample from a box of side length 2*r, excluding anything
        # not in the ellipsoid
        num_points = poisson(density*8*self.ra*self.rb*self.rc)
        points = uniform(-1, 1, size=(num_points, 3))
        radius = np.sum(points**2, axis=1)
        points = self._scale*points[radius <= 1]
        values = self.value.repeat(points.shape[0])
        return values, self._adjust(points)

    def sample_magnetic(self, density):
        values, points = self.sample(density)
        magnetism = np.tile(self.magnetism, (points.shape[0], 1)).T
        return values, magnetism, points

class Helix(Shape):
    def __init__(self, helix_radius, helix_pitch, tube_radius, tube_length,
                 value, center=(0, 0, 0), orientation=(0, 0, 0)):
        self.value = np.asarray(value)
        self.rotate(*orientation)
        self.shift(*center)
        helix_length = helix_pitch * tube_length/sqrt(helix_radius**2 + helix_pitch**2)
        total_radius = self.helix_radius + self.tube_radius
        self.helix_radius, self.helix_pitch = helix_radius, helix_pitch
        self.tube_radius, self.tube_length = tube_radius, tube_length
        self.r_max = sqrt(4*total_radius + (helix_length + 2*tube_radius)**2)
        self.dims = 2*total_radius, 2*total_radius, helix_length
        # small tube radius approximation; for larger tubes need to account
        # for the fact that the inner length is much shorter than the outer
        # length
        self.volume = pi*self.tube_radius**2*self.tube_length

    def points(self, density):
        num_points = poisson(density*4*self.tube_radius**2*self.tube_length)
        points = uniform(-1, 1, size=(num_points, 3))
        radius = points[:, 0]**2 + points[:, 1]**2
        points = points[radius <= 1]

        # Based on math stackexchange answer by Jyrki Lahtonen
        #     https://math.stackexchange.com/a/461637
        # with helix along z rather than x [so tuples in answer are (z, x, y)]
        # and with random points in the cross section (p1, p2) rather than
        # uniform points on the surface (cos u, sin u).
        a, R = self.tube_radius, self.helix_radius
        h = self.helix_pitch
        scale = 1/sqrt(R**2 + h**2)
        t = points[:, 3] * (self.tube_length * scale/2)
        cos_t, sin_t = cos(t), sin(t)

        # rx = R*cos_t
        # ry = R*sin_t
        # rz = h*t
        # nx = -a * cos_t * points[:, 1]
        # ny = -a * sin_t * points[:, 1]
        # nz = 0
        # bx = (a * h/scale) * sin_t * points[:, 2]
        # by = (-a * h/scale) * cos_t * points[:, 2]
        # bz = a*R/scale
        # x = rx + nx + bx
        # y = ry + ny + by
        # z = rz + nz + bz
        u, v = (R - a*points[:, 1]), (a * h/scale)*points[:, 2]
        x = u * cos_t + v * sin_t
        y = u * sin_t - v * cos_t
        z = a*R/scale + h * t

        points = np.hstack((x, y, z))
        values = self.value.repeat(points.shape[0])
        return values, self._adjust(points)

def csbox(a=10, b=20, c=30, da=1, db=2, dc=3, slda=1, sldb=2, sldc=3, sld_core=4):
    core = Box(a, b, c, sld_core)
    side_a = Box(da, b, c, slda, center=((a+da)/2, 0, 0))
    side_b = Box(a, db, c, sldb, center=(0, (b+db)/2, 0))
    side_c = Box(a, b, dc, sldc, center=(0, 0, (c+dc)/2))
    side_a2 = copy(side_a).shift(-a-da, 0, 0)
    side_b2 = copy(side_b).shift(0, -b-db, 0)
    side_c2 = copy(side_c).shift(0, 0, -c-dc)
    shape = Composite((core, side_a, side_b, side_c, side_a2, side_b2, side_c2))
    shape.dims = 2*da+a, 2*db+b, 2*dc+c
    return shape

def barbell(r=20, rbell=50, length=20, rho=2):
    h = sqrt(rbell**2 - r**2)
    top = TruncatedSphere(rbell, h, value=rho, center=(0, 0, length/2+h))
    rod = EllipticalCylinder(r, r, length, value=rho)
    bottom = TruncatedSphere(rbell, h, value=rho, center=(0, 0, -length/2-h),
                             orientation=(180, 0, 0))
    shape = Composite((top, rod, bottom))
    shape.dims = 2*rbell, 2*rbell, length+2*(rbell+h)
    # r_max should be total length?
    shape.r_max = (length + 2*(rbell + h))
    return shape

def capped_cylinder(r=20, rcap=50, length=20, rho=2):
    h = -sqrt(rcap**2 - r**2)
    top = TruncatedSphere(rcap, h, value=rho, center=(0, 0, length/2+h))
    rod = EllipticalCylinder(r, r, length, value=rho)
    bottom = TruncatedSphere(rcap, h, value=rho, center=(0, 0, -length/2-h),
                             orientation=(180, 0, 0))
    shape = Composite((top, rod, bottom))
    shape.dims = 2*r, 2*r, length+2*(rcap+h)
    # r_max is the length of the diagonal + height of the cap for safety.
    # This is a bit larger than necessary, but that's better than truncation.
    shape.r_max = sqrt(length**2 + 4*r**2) + (rcap + h)
    return shape

def _Iqabc(weight, x, y, z, qa, qb, qc):
    """I(q) = |sum V(r) rho(r) e^(1j q.r)|^2 / sum V(r)"""
    #print("calling python")
    Iq = [abs(np.sum(weight*np.exp(1j*(qa_k*x + qb_k*y + qc_k*z))))**2
          for qa_k, qb_k, qc_k in zip(qa.flat, qb.flat, qc.flat)]
    return np.asarray(Iq)
_Iqabcf = _Iqabc

if USE_NUMBA:
    # Override simple numpy solution with numba if available
    def _Iqabc_py(weight, x, y, z, qa, qb, qc):
        #print("calling numba")
        Iq = np.empty_like(qa)
        for j in prange(len(Iq)):
            #total = 0. + 0j
            #for k in range(len(weight)):
            #    total += weight[k]*np.exp(1j*(qa[j]*x[k] + qb[j]*y[k] + qc[j]*z[k]))
            total = np.sum(weight * np.exp(1j*(qa[j]*x + qb[j]*y + qc[j]*z)))
            Iq[j] = abs(total)**2
        return Iq
    sig = "f8[:](f8[:],f8[:],f8[:],f8[:],f8[:],f8[:],f8[:])"
    _Iqabc = njit(sig, parallel=True, fastmath=True)(_Iqabc_py)
    _Iqabcf = njit(sig.replace("f8", "f4"), parallel=True, fastmath=True)(_Iqabc_py)

if USE_CUDA:
    # delayed loading of cuda
    _IQABC_CUDA_KERNELS = {}
    def _get_Iqabc_kernel(dtype):
        #print("calling cuda")
        if not _IQABC_CUDA_KERNELS:
            from numba import cuda
            if not cuda.list_devices():
                raise RuntimeError("no cuda devices found")
            def _kernel_py(weight, x, y, z, qa, qb, qc, Iq):
                j = cuda.grid(1)
                if j < qa.size:
                    total = 0. + 0j
                    for k in range(x.size):
                        total += weight[k]*cmath.exp(1j*(qa[j]*x[k] + qb[j]*y[k] + qc[j]*z[k]))
                    Iq[j] = abs(total)**2
            sig_d = "void(f8[:],f8[:],f8[:],f8[:],f8[:],f8[:],f8[:],f8[:])"
            sig_f = sig_d.replace("f8", "f4")
            kernel_f = cuda.jit(sig_f, parallel=True, fastmath=True)(_kernel_py)
            kernel_d = cuda.jit(sig_d, parallel=True, fastmath=True)(_kernel_py)
            _IQABC_CUDA_KERNELS['f'] = kernel_f
            _IQABC_CUDA_KERNELS['d'] = kernel_d
        kernel = _IQABC_CUDA_KERNELS[dtype.char]
        return kernel

    def _Iqabc(weight, x, y, z, qa, qb, qc):
        Iq = np.empty_like(qa)
        # Apparently numba deals with all the necessary padding of vectors to nice boundaries
        # before transfering to the GPU, so we don't need to do so by hand here.
        threadsperblock = 32
        blockspergrid = (Iq.size + (threadsperblock - 1)) // threadsperblock
        kernel = _get_Iqabc_kernel(qa.dtype)
        kernel[blockspergrid, threadsperblock](weight, x, y, z, qa, qb, qc, Iq)
        return Iq
    _Iqabcf = _Iqabc


if 0 and USE_CUDA:
    ### *** DEPRECATED ***
    ### Variant on the kernel with padding of vectors that is no faster and doesn't appear
    ### to be more correct.  Leave it around for now in case we decide we don't trust numba.
    _IQABC_CUDA_KERNELS = {}
    def _get_Iqabc_kernel(dtype):
        #print("calling cuda")
        if not _IQABC_CUDA_KERNELS:
            from numba import cuda
            if not cuda.list_devices():
                raise RuntimeError("no cuda devices found")
            def _kernel_py(nx, nq, weight, x, y, z, qa, qb, qc, Iq):
                j = cuda.grid(1)
                if j < nq:
                    total = 0. + 0j
                    for k in range(nx):
                        total += weight[k]*cmath.exp(1j*(qa[j]*x[k] + qb[j]*y[k] + qc[j]*z[k]))
                    Iq[j] = abs(total)**2
            sig_d = "void(i4,i4,f8[:],f8[:],f8[:],f8[:],f8[:],f8[:],f8[:],f8[:])"
            sig_f = sig_d.replace("f8", "f4")
            kernel_f = cuda.jit(sig_f, parallel=True, fastmath=True)(_kernel_py)
            kernel_d = cuda.jit(sig_d, parallel=True, fastmath=True)(_kernel_py)
            _IQABC_CUDA_KERNELS['f'] = kernel_f
            _IQABC_CUDA_KERNELS['d'] = kernel_d
        kernel = _IQABC_CUDA_KERNELS[dtype.char]
        return kernel

    def _Iqabc(weight, x, y, z, qa, qb, qc):
        kernel = _get_Iqabc_kernel(qa.dtype)
        nx, nq = len(x), len(qa)
        threadsperblock = 32
        blockspergrid = (nq + (threadsperblock - 1)) // threadsperblock
        weight, x, y, z = pad_vectors(4, weight, x, y, z)
        qa, qb, qc = pad_vectors(threadsperblock, qa, qb, qc)
        Iq = np.empty_like(qa)
        kernel[blockspergrid, threadsperblock](nx, nq, weight, x, y, z, qa, qb, qc, Iq)
        return Iq[:nq]
    _Iqabcf = _Iqabc

    def pad_vectors(boundary, *vectors):
        """
        Yields a list of vectors padded with NaN to a multiple of *boundary*.

        Yields the original vector if the size is already a mulitple of *boundary*.
        """
        for old in vectors:
            old_size = len(old)
            new_size = ((old_size + boundary-1)//boundary)*boundary
            if new_size > old_size:
                new = np.empty(new_size, dtype=old.dtype)
                new[:old_size] = old
                new[old_size:] = np.NaN
                yield new
            else:
                yield old

def calc_Iqxy(qx, qy, rho, points, volume=1.0, view=(0, 0, 0), dtype='f'):
    """
    *qx*, *qy* correspond to the detector pixels at which to calculate the
    scattering, relative to the beam along the negative z axis.

    *points* are three columns (x, y, z), one for each sample in the shape.

    *rho* (1e-6/Ang) is the scattering length density of each point.

    *volume* should be 1/number_density.  That is, each of n particles in the
    total value represents volume/n contribution to the scattering.

    *view* rotates the points about the axes using Euler angles for pitch
    yaw and roll for a beam travelling along the negative z axis.

    *dtype* is the numerical precision of the calculation.
    """
    # TODO: maybe slightly faster to rotate points, and drop qc*z
    qx, qy = np.broadcast_arrays(qx, qy)
    qa, qb, qc = invert_view(qx, qy, view)
    rho, volume = np.broadcast_arrays(rho, volume)
    weight = rho*volume
    x, y, z = points.T

    # I(q) = |sum V(r) rho(r) e^(1j q.r)|^2 / sum V(r)
    if np.dtype(dtype) == np.float64:
        weight, x, y, z, qa, qb, qc = [np.asarray(v, 'd') for v in (weight, x, y, z, qa, qb, qc)]
        Iq = _Iqabc(weight, x, y, z, qa.flatten(), qb.flatten(), qc.flatten())
    else:  # float32
        weight, x, y, z, qa, qb, qc = [np.asarray(v, 'f') for v in (weight, x, y, z, qa, qb, qc)]
        Iq = _Iqabcf(weight, x, y, z, qa.flatten(), qb.flatten(), qc.flatten())
    # The scale factor 1e-4 is due to the conversion from rho = 1e-6 squared
    # times the conversion of 1e-8 from inverse angstroms to inverse cm.
    return np.asarray(Iq).reshape(qx.shape) * (1e-4 / np.sum(volume))

def spin_weights(in_spin, out_spin):
    """
    Compute spin cross sections given in_spin and out_spin
    To convert spin cross sections to sld b:
        uu * (sld - m_sigma_x);
        dd * (sld + m_sigma_x);
        ud * (m_sigma_y - 1j*m_sigma_z);
        du * (m_sigma_y + 1j*m_sigma_z);
    weights for spin crosssections: dd du real, ud real, uu, du imag, ud imag
    """

    in_spin = clip(in_spin, 0.0, 1.0)
    out_spin = clip(out_spin, 0.0, 1.0)
    # Previous version of this function took the square root of the weights,
    # under the assumption that
    #
    #     w*I(q, rho1, rho2, ...) = I(q, sqrt(w)*rho1, sqrt(w)*rho2, ...)
    #
    # However, since the weights are applied to the final intensity and
    # are not interned inside the I(q) function, we want the full
    # weight and not the square root.  Anyway no function will ever use
    # set_spin_weights as part of calculating an amplitude, as the weights are
    # related to polarisation efficiency of the instrument. The weights serve to
    # construct various magnet scattering cross sections, which are linear combinations
    # of the spin-resolved cross sections. The polarisation efficiency e_in and e_out
    # are parameters ranging from 0.5 (unpolarised) beam to 1 (perfect optics).
    # For in_spin or out_spin <0.5 one assumes a CS, where the spin is reversed/flipped
    # with respect to the initial supermirror polariser. The actual polarisation efficiency
    # in this case is however e_in/out = 1-in/out_spin.

    norm = 1 - out_spin if out_spin < 0.5 else out_spin

    # The norm is needed to make sure that the scattering cross sections are
    # correctly weighted, such that the sum of spin-resolved measurements adds up to
    # the unpolarised or half-polarised scattering cross section. No intensity weighting
    # needed on the incoming polariser side (assuming that a user), has normalised
    # to the incoming flux with polariser in for SANSPOl and unpolarised beam, respectively.

    weight = [
        (1.0-in_spin) * (1.0-out_spin) / norm, # dd
        (1.0-in_spin) * out_spin / norm,       # du
        in_spin * (1.0-out_spin) / norm,       # ud
        in_spin * out_spin / norm,             # uu
    ]
    return weight

def magnetic_sld(qx, qy, up_angle, rho, rho_m):
    """
    Compute the complex sld for the magnetic spin states.

    Returns effective rho for spin states [dd, du, ud, uu].
    """
    # Handle q=0 by setting px = py = 0
    # Note: this is different from kernel_iq, which I(0,0) to 0
    one_over_qsq = 1/(qx**2 + qy**2) if qx != 0. or qy != 0. else 0.
    cos_spin, sin_spin = cos(-radians(up_angle)), sin(-radians(up_angle))
    mx, my, mz = rho_m
    perp = (qy*mx - qx*my)*one_over_qsq
    px = perp*(qy*cos_spin + qx*sin_spin)
    py = perp*(qy*sin_spin - qx*cos_spin)
    return [
        rho - px,   # dd => sld - D M_perpx
        py - 1j*mz, # du => -D (M_perpy + j M_perpz)
        py + 1j*mz, # ud => -D (M_perpy - j M_perpz)
        rho + px,   # uu => sld + D M_perpx
    ]

def calc_Iq_magnetic(qx, qy, rho, rho_m, points, volume=1.0, view=(0, 0, 0),
                     up_frac_i=0, up_frac_f=0, up_angle=0.):
    """
    *qx*, *qy* correspond to the detector pixels at which to calculate the
    scattering, relative to the beam along the negative z axis.

    *points* are three columns (x, y, z), one for each sample in the shape.

    *rho* (1e-6/Ang) is the scattering length density of each point.

    *rho_m* (1e-6/Ang) are the (mx, my, mz) components of the magnetic
    scattering length density for each point.

    *volume* should be 1/number_density.  That is, each of n particles in the
    total value represents volume/n contribution to the scattering.

    *view* rotates the points about the axes using Euler angles for pitch
    yaw and roll for a beam travelling along the negative z axis.

    *up_frac_i* is the portion of polarizer neutrons which are spin up.

    *up_frac_f* is the portion of analyzer neutrons which are spin up.

    *up_angle* is the angle of the spin up direction relative to the y axis.

    *dtype* is the numerical precision of the calculation. [not implemented]
    """
    # TODO: maybe slightly faster to rotate points and rho_m, and drop qc*z
    qx, qy = np.broadcast_arrays(qx, qy)
    qa, qb, qc = invert_view(qx, qy, view)
    rho, volume = np.broadcast_arrays(rho, volume)
    x, y, z = points.T
    weights = spin_weights(up_frac_i, up_frac_f)

    # I(q) = |sum V(r) rho(r) e^(1j q.r)|^2 / sum V(r)
    shape = qx.shape
    Iq = np.zeros(qx.size, 'd')
    x, y, z, qx, qy = (np.asarray(v, 'd') for v in (x, y, z, qx, qy))
    qx, qy = (v.flatten() for v in (qx, qy))
    for k in range(qx.size):
        ephase = volume*np.exp(1j*(qa[k]*x + qb[k]*y + qc[k]*z))
        dd, du, ud, uu = magnetic_sld(qx[k], qy[k], up_angle, rho, rho_m)
        for w, xs in zip(weights, (dd, du, ud, uu)):
            if w == 0.0:
                continue
            Iq[k] += w * abs(np.sum(xs*ephase))**2
    # The scale factor 1e-4 is due to the conversion from rho = 1e-6 squared
    # times the conversion of 1e-8 from inverse angstroms to inverse cm.
    return np.asarray(Iq).reshape(shape) * (1e-4 / np.sum(volume))

def _calc_Pr_nonuniform(r, rho, points, volume):
    # Make Pr a little be bigger than necessary so that only distances
    # min < d < max end up in Pr
    n_max = len(r)+1
    extended_Pr = np.zeros(n_max+1, 'd')
    # r refers to bin centers; find corresponding bin edges
    bins = bin_edges(r)
    t_next = timer() + 3
    for k, rho_k in enumerate(rho[:-1]):
        distance = np.linalg.norm(points[k] - points[k+1:], axis=1)
        weights = (rho_k * volume[k]) * (rho[k+1:] * volume[k+1:])
        #weights = (rho_k * volume[k]) * rho[k+1:]
        index = np.searchsorted(bins, distance)
        # Note: indices may be duplicated, so "Pr[index] += w" will not work!!
        extended_Pr += np.bincount(index, weights, n_max+1)
        t = timer()
        if t > t_next:
            t_next = t + 3
            print("processing %d of %d"%(k, len(rho)-1))
    Pr = extended_Pr[1:-1]
    return Pr

def _calc_Pr_uniform(r, rho, points, volume):
    # Make Pr a little be bigger than necessary so that only distances
    # min < d < max end up in Pr
    dr, n_max = r[0], len(r)
    extended_Pr = np.zeros(n_max+1, 'd')
    t0 = timer()
    t_next = t0 + 3
    for k, rho_k in enumerate(rho[:-1]):
        distance = np.linalg.norm(points[k] - points[k+1:], axis=1)
        #weights = (rho_k * volume[k]) * (rho[k+1:] * volume[k+1:])
        weights = rho_k * rho[k+1:] * (volume[k] + volume[k+1:])
        index = np.minimum(np.asarray(distance/dr, 'i'), n_max)
        # Note: indices may be duplicated, so "Pr[index] += w" will not work!!
        extended_Pr += np.bincount(index, weights, n_max+1)
        t = timer()
        if t > t_next:
            t_next = t + 3
            print("processing %d of %d"%(k, len(rho)-1))
    #print("time py:", timer() - t0)
    Pr = extended_Pr[:-1]
    #print("vol", np.sum(volume))
    return Pr*1e-4

    # Can get an additional 2x by going to C.  Cuda/OpenCL will allow even
    # more speedup, though still bounded by the O(n^2) cost.
    """
void pdfcalc(int n, const double *pts, const double *rho,
	     int nPr, double *Pr, double rstep)
{
  int i,j;

  for (i=0; i<n-2; i++) {
    for (j=i+1; j<=n-1; j++) {
      const double dxx=pts[3*i]-pts[3*j];
      const double dyy=pts[3*i+1]-pts[3*j+1];
      const double dzz=pts[3*i+2]-pts[3*j+2];
      const double d=sqrt(dxx*dxx+dyy*dyy+dzz*dzz);
      const int k=rint(d/rstep);
      if (k < nPr) Pr[k]+=rho[i]*rho[j];
    }
  }
}
"""

if USE_NUMBA:
    # Override simple numpy solution with numba if available
    #@njit("f8[:](f8[::1], f8[::1], f8[::1,:], f8[:])", parallel=True, fastmath=True)
    @njit(parallel=True, fastmath=True)
    def _calc_Pr_uniform(r, rho, points, volume):
        dr = r[0]
        n_max = len(r)
        Pr = np.zeros_like(r)
        for j in prange(len(rho) - 1):
            x, y, z = points[j, 0], points[j, 1], points[j, 2]
            rho_j, volume_j = rho[j], volume[j]
            for k in range(j+1, len(rho)):
                distance = sqrt((x - points[k, 0])**2
                                + (y - points[k, 1])**2
                                + (z - points[k, 2])**2)
                index = int(distance/dr)
                if index < n_max:
                    Pr[index] += rho_j*rho[k]*(volume_j + volume[k])
        return Pr


def calc_Pr(r, rho, points, volume):
    # P(r) with uniform steps in r is 3x faster; check if we are uniform
    # before continuing
    r, points = [np.asarray(v, 'd') for v in (r, points)]
    npoints = points.shape[0]
    rho = np.broadcast_to(np.asarray(rho, 'd'), npoints)
    volume = np.broadcast_to(np.asarray(volume, 'd'), npoints)
    if np.max(np.abs(np.diff(r) - r[0])) > r[0]*0.01:
        Pr = _calc_Pr_nonuniform(r, rho, points, volume)
    else:
        Pr = _calc_Pr_uniform(r, rho, points, volume)
    # Note: 1e-4 because (1e-6 rho)^2 = 1e-12 rho^2 time 1e-8 for 1/A to 1/cm
    return Pr * 1e-4


def r_bins(q, r_max=None, r_step=None, over_sampling=1):
    if r_max is None:
        r_max = 2 * pi / q[0]
    if r_step is None:
        r_step = 2 * pi / q[-1] / over_sampling
    return np.arange(r_step, r_max, r_step)


def j0(x):
    # use q/pi since np.sinc = sin(pi x)/(pi x)
    return np.sinc(x/np.pi)


def calc_Iq_from_Pr(q, r, Pr):
    Iq = np.array([simps(Pr * j0(qk*r), r) for qk in q])
    #Iq = np.array([np.trapz(Pr * j0(qk*r), r) for qk in q])
    #Iq /= Iq[0]
    return Iq


def _calc_Iq_avg(Iq, q, r, sld, volume):
    weight = sld * volume
    for i, qi in enumerate(q):
        Fq = np.sum(weight * np.sinc((qi/np.pi)*r))
        Iq[i] = Fq**2
if USE_NUMBA:
    #sig = njit('(f8[:], f8[:], f8[:], f8[:], f8[:])', parallel=True, fastmath=True)
    sig = njit(parallel=True, fastmath=True)
    _calc_Iq_avg = sig(_calc_Iq_avg)


def calc_Iq_avg(q, rho, points, volume=1.0):
    # Centralize the data
    center = 0.5*(np.min(points, axis=0, keepdims=True)
                  + np.max(points, axis=0, keepdims=True))
    points = points - center
    # Find distance from center
    r = np.linalg.norm(points, axis=1)
    # Call calculator
    Iq = np.empty_like(q)
    rho = np.broadcast_to(np.asarray(rho, 'd'), points.shape[:1])
    volume = np.broadcast_to(np.asarray(volume, 'd'), points.shape[:1])
    _calc_Iq_avg(Iq, q, r, rho, volume)
    return Iq * (1e-4/np.sum(volume))

# NOTE: copied from sasmodels/resolution.py
def bin_edges(x):
    """
    Determine bin edges from bin centers, assuming that edges are centered
    between the bins.

    Note: this uses the arithmetic mean, which may not be appropriate for
    log-scaled data.
    """
    if len(x) < 2 or (np.diff(x) < 0).any():
        raise ValueError("Expected bins to be an increasing set")
    edges = np.hstack([
        x[0]  - 0.5*(x[1]  - x[0]),  # first point minus half first interval
        0.5*(x[1:] + x[:-1]),        # mid points of all central intervals
        x[-1] + 0.5*(x[-1] - x[-2]), # last point plus half last interval
        ])
    return edges

# -------------- plotters ----------------
def plot_calc(r, Pr, q, Iq, theory=None, title=None, Iq_avg=None):
    import matplotlib.pyplot as plt
    plt.subplot(211)
    plt.plot(r, Pr, '-', label="Pr")
    plt.xlabel('r (A)')
    plt.ylabel('Pr (1/A^2)')
    if title is not None:
        plt.title(title)
    plt.grid(True)
    plt.subplot(212)
    plt.loglog(q, Iq, '-', label='from Pr')
    #plt.loglog(q, Iq/theory[1], '-', label='Pr/theory')
    if Iq_avg is not None:
        plt.loglog(q, Iq_avg, '-', label='from Iq_avg')
    plt.xlabel('q (1/A)')
    plt.ylabel('Iq')
    plt.grid(True)
    if theory is not None:
        #plt.loglog(theory[0], theory[1]/theory[1][0], '-', label='analytic')
        plt.loglog(theory[0], theory[1], '-', label='analytic')
        plt.legend()

def plot_calc_2d(qx, qy, Iqxy, theory=None, title=None):
    import matplotlib.pyplot as plt
    qx, qy = bin_edges(qx), bin_edges(qy)
    #qx, qy = np.meshgrid(qx, qy)
    if theory is not None:
        plt.subplot(131)
    #plt.pcolor(qx, qy, np.log10(Iqxy))
    extent = [qx[0], qx[-1], qy[0], qy[-1]]
    plt.imshow(np.log10(Iqxy), extent=extent, interpolation="nearest",
               origin='lower')
    plt.colorbar()
    plt.xlabel('qx (1/A)')
    plt.ylabel('qy (1/A)')
    plt.axis('equal')
    plt.axis(extent)
    #plt.grid(True)
    if title is not None:
        plt.title(title)
    if theory is not None:
        plt.subplot(132)
        # Skip bad values in theory
        index = np.isnan(theory)
        theory[index] = Iqxy[index]
        plt.imshow(np.log10(theory), extent=extent, interpolation="nearest",
                   origin='lower')
        plt.title("theory")
        plt.colorbar()
        plt.axis('equal')
        plt.axis(extent)
        plt.xlabel('qx (1/A)')

    if theory is not None:
        plt.subplot(133)
        rel = (theory-Iqxy)/theory
        plt.imshow(rel, extent=extent, interpolation="nearest", origin='lower')
        plt.colorbar()
        plt.axis('equal')
        plt.axis(extent)
        plt.xlabel('qx (1/A)')
        plt.title('max rel. err=%g' % np.max(abs(rel)))

def plot_points(rho, points):
    import mpl_toolkits.mplot3d
    import matplotlib.pyplot as plt

    ax = plt.axes(projection='3d')
    try:
        ax.axis('square')
    except Exception:
        pass
    n = len(points)
    #print("len points", n)
    index = np.random.choice(n, size=500) if n > 500 else slice(None, None)
    ax.scatter(points[index, 0], points[index, 1], points[index, 2], c=rho[index])
    # make square axes
    minmax = np.array([points.min(), points.max()])
    ax.scatter(minmax, minmax, minmax, c='w')
    #low, high = points.min(axis=0), points.max(axis=0)
    #ax.axis([low[0], high[0], low[1], high[1], low[2], high[2]])
    ax.set_xlabel("x")
    ax.set_ylabel("y")
    ax.set_zlabel("z")
    ax.autoscale(True)

# ----------- Analytic models --------------
def sas_sinx_x(x):
    with np.errstate(all='ignore'):
        retvalue = sin(x)/x
    retvalue[x == 0.] = 1.
    return retvalue

def sas_2J1x_x(x):
    with np.errstate(all='ignore'):
        retvalue = 2*J1(x)/x
    retvalue[x == 0] = 1.
    return retvalue

def sas_3j1x_x(x):
    """return 3*j1(x)/x"""
    with np.errstate(all='ignore'):
        retvalue = 3*(sin(x) - x*cos(x))/x**3
    retvalue[x == 0.] = 1.
    return retvalue

def cylinder_Iq(q, radius, length):
    z, w = leggauss(76)
    cos_alpha = (z+1)/2
    sin_alpha = sqrt(1.0 - cos_alpha**2)
    Iq = np.empty_like(q)
    for k, qk in enumerate(q):
        qab, qc = qk*sin_alpha, qk*cos_alpha
        Fq = sas_2J1x_x(qab*radius) * sas_sinx_x(qc*length/2)
        Iq[k] = np.sum(w*Fq**2)
    Iq = Iq
    return Iq

def cylinder_Iqxy(qx, qy, radius, length, view=(0, 0, 0)):
    qa, qb, qc = invert_view(qx, qy, view)
    qab = sqrt(qa**2 + qb**2)
    Fq = sas_2J1x_x(qab*radius) * sas_sinx_x(qc*length/2)
    Iq = Fq**2
    return Iq.reshape(qx.shape)

def sphere_Iq(q, radius):
    Iq = sas_3j1x_x(q*radius)**2
    return Iq

def box_Iq(q, a, b, c):
    z, w = leggauss(76)
    outer_sum = np.zeros_like(q)
    for cos_alpha, outer_w in zip((z+1)/2, w):
        sin_alpha = sqrt(1.0-cos_alpha*cos_alpha)
        qc = q*cos_alpha
        siC = c*sas_sinx_x(c*qc/2)
        inner_sum = np.zeros_like(q)
        for beta, inner_w in zip((z + 1)*pi/4, w):
            qa, qb = q*sin_alpha*sin(beta), q*sin_alpha*cos(beta)
            siA = a*sas_sinx_x(a*qa/2)
            siB = b*sas_sinx_x(b*qb/2)
            Fq = siA*siB*siC
            inner_sum += inner_w * Fq**2
        outer_sum += outer_w * inner_sum
    Iq = outer_sum / 4  # = outer*um*zm*8.0/(4.0*M_PI)
    return Iq

def box_Iqxy(qx, qy, a, b, c, view=(0, 0, 0)):
    qa, qb, qc = invert_view(qx, qy, view)
    sia = sas_sinx_x(qa*a/2)
    sib = sas_sinx_x(qb*b/2)
    sic = sas_sinx_x(qc*c/2)
    Fq = sia*sib*sic
    Iq = Fq**2
    return Iq.reshape(qx.shape)

def csbox_Iq(q, a, b, c, da, db, dc, slda, sldb, sldc, sld_core):
    z, w = leggauss(76)

    sld_solvent = 0
    overlapping = False
    dr0 = sld_core - sld_solvent
    drA, drB, drC = slda-sld_solvent, sldb-sld_solvent, sldc-sld_solvent
    tA, tB, tC = a + 2*da, b + 2*db, c + 2*dc

    outer_sum = np.zeros_like(q)
    for cos_alpha, outer_w in zip((z+1)/2, w):
        sin_alpha = sqrt(1.0-cos_alpha*cos_alpha)
        qc = q*cos_alpha
        siC = c*sas_sinx_x(c*qc/2)
        siCt = tC*sas_sinx_x(tC*qc/2)
        inner_sum = np.zeros_like(q)
        for beta, inner_w in zip((z + 1)*pi/4, w):
            qa, qb = q*sin_alpha*sin(beta), q*sin_alpha*cos(beta)
            siA = a*sas_sinx_x(a*qa/2)
            siB = b*sas_sinx_x(b*qb/2)
            siAt = tA*sas_sinx_x(tA*qa/2)
            siBt = tB*sas_sinx_x(tB*qb/2)
            if overlapping:
                Fq = (dr0*siA*siB*siC
                      + drA*(siAt-siA)*siB*siC
                      + drB*siAt*(siBt-siB)*siC
                      + drC*siAt*siBt*(siCt-siC))
            else:
                Fq = (dr0*siA*siB*siC
                      + drA*(siAt-siA)*siB*siC
                      + drB*siA*(siBt-siB)*siC
                      + drC*siA*siB*(siCt-siC))
            inner_sum += inner_w * Fq**2
        outer_sum += outer_w * inner_sum
    Iq = outer_sum / 4  # = outer*um*zm*8.0/(4.0*M_PI)
    return Iq/Iq[0]

def csbox_Iqxy(qx, qy, a, b, c, da, db, dc, slda, sldb, sldc, sld_core, view=(0,0,0)):
    qa, qb, qc = invert_view(qx, qy, view)

    sld_solvent = 0
    overlapping = False
    dr0 = sld_core - sld_solvent
    drA, drB, drC = slda-sld_solvent, sldb-sld_solvent, sldc-sld_solvent
    tA, tB, tC = a + 2*da, b + 2*db, c + 2*dc
    siA = a*sas_sinx_x(a*qa/2)
    siB = b*sas_sinx_x(b*qb/2)
    siC = c*sas_sinx_x(c*qc/2)
    siAt = tA*sas_sinx_x(tA*qa/2)
    siBt = tB*sas_sinx_x(tB*qb/2)
    siCt = tC*sas_sinx_x(tC*qc/2)
    Fq = (dr0*siA*siB*siC
          + drA*(siAt-siA)*siB*siC
          + drB*siA*(siBt-siB)*siC
          + drC*siA*siB*(siCt-siC))
    Iq = Fq**2
    return Iq.reshape(qx.shape)

def _sasmodels_Iq(kernel, q, pars):
    from sasmodels.data import empty_data1D
    from sasmodels.direct_model import DirectModel
    data = empty_data1D(q)
    calculator = DirectModel(data, kernel)
    Iq = calculator(**pars)
    return Iq

def _sasmodels_Iqxy(kernel, qx, qy, pars, view):
    from sasmodels.data import Data2D
    from sasmodels.direct_model import DirectModel
    Iq = np.full_like(qx, 100)
    data = Data2D(x=qx, y=qy, z=Iq, dx=None, dy=None, dz=np.sqrt(Iq))
    data.x_bins = qx[0, :]
    data.y_bins = qy[:, 0]
    data.filename = "fake data"

    calculator = DirectModel(data, kernel)
    pars_plus_view = pars.copy()
    pars_plus_view.update(theta=view[0], phi=view[1], psi=view[2])
    Iqxy = calculator(**pars_plus_view)
    # calculator avoids masked values; instead set masked values to NaN
    result = np.empty_like(qx)
    result[calculator.index] = Iqxy
    result[~calculator.index] = np.NaN
    return result

def wrap_sasmodel(name, **pars):
    from sasmodels.core import load_model
    kernel = load_model(name)
    fn = lambda q: _sasmodels_Iq(kernel, q, pars)
    fn_xy = lambda qx, qy, view: _sasmodels_Iqxy(kernel, qx, qy, pars, view)
    return fn, fn_xy


# --------- Test cases -----------

<<<<<<< HEAD
def build_cylinder(radius=25, length=125, rho=2.):
    shape = EllipticalCylinder(radius, radius, length, rho)
    fn = lambda q: cylinder_Iq(q, radius, length)*rho**2
    fn_xy = lambda qx, qy, view: cylinder_Iqxy(qx, qy, radius, length, view=view)*rho**2
    return shape, fn, fn_xy

DEFAULT_SPHERE_RADIUS = 125
DEFAULT_SPHERE_CONTRAST = 2
def build_sphere(radius=DEFAULT_SPHERE_RADIUS, rho=DEFAULT_SPHERE_CONTRAST):
    shape = TriaxialEllipsoid(radius, radius, radius, rho)
    fn = lambda q: sphere_Iq(q, radius)*rho**2
    fn_xy = lambda qx, qy, view: sphere_Iq(np.sqrt(qx**2+qy**2), radius)*rho**2
    return shape, fn, fn_xy

=======
>>>>>>> eec0e95e
def build_box(a=10, b=20, c=30, rho=2.):
    shape = Box(a, b, c, rho)
    fn = lambda q: box_Iq(q, a, b, c)*rho**2
    fn_xy = lambda qx, qy, view: box_Iqxy(qx, qy, a, b, c, view=view)*rho**2
    return shape, fn, fn_xy

def build_csbox(a=10, b=20, c=30, da=1, db=2, dc=3, slda=1, sldb=2, sldc=3, sld_core=4):
    shape = csbox(a, b, c, da, db, dc, slda, sldb, sldc, sld_core)
    fn = lambda q: csbox_Iq(q, a, b, c, da, db, dc, slda, sldb, sldc, sld_core)
    fn_xy = lambda qx, qy, view: csbox_Iqxy(qx, qy, a, b, c, da, db, dc,
                                            slda, sldb, sldc, sld_core, view=view)
    return shape, fn, fn_xy

def build_sphere(radius=125, rho=2,
                 rho_m=0, theta_m=0, phi_m=0, up_i=0, up_f=0, up_angle=0):
    magnetism = pol2rec(rho_m, theta_m, phi_m) if rho_m != 0.0 else None
    shape = TriaxialEllipsoid(radius, radius, radius, rho, magnetism=magnetism)
    shape.spin = (up_i, up_f, up_angle)
    fn, fn_xy = wrap_sasmodel(
        'sphere',
        scale=1,
        background=0,
        radius=radius,
        sld=rho,
        sld_solvent=0,
        sld_M0=rho_m,
        sld_mtheta=theta_m,
        sld_mphi=phi_m,
        up_frac_i=up_i,
        up_frac_f=up_f,
        up_angle=up_angle,
    )
    return shape, fn, fn_xy

def build_ellip(rab=125, rc=50, rho=2,
                rho_m=0, theta_m=0, phi_m=0, up_i=0, up_f=0, up_angle=0):
    magnetism = pol2rec(rho_m, theta_m, phi_m) if rho_m != 0.0 else None
    shape = TriaxialEllipsoid(rab, rab, rc, rho, magnetism=magnetism)
    # TODO: polarization spec doesn't belong in shape
    # Put spin state info into the shape since we have it available.
    shape.spin = (up_i, up_f, up_angle)
    fn, fn_xy = wrap_sasmodel(
        'ellipsoid',
        scale=1,
        background=0,
        radius_equatorial=rab,
        radius_polar=rc,
        sld=rho,
        sld_solvent=0,
        sld_M0=rho_m,
        sld_mtheta=theta_m,
        sld_mphi=phi_m,
        up_frac_i=up_i,
        up_frac_f=up_f,
        up_angle=up_angle,
    )
    return shape, fn, fn_xy

def build_triell(ra=125, rb=200, rc=50, rho=2,
                 rho_m=0, theta_m=0, phi_m=0, up_i=0, up_f=0, up_angle=0):
    magnetism = pol2rec(rho_m, theta_m, phi_m) if rho_m != 0.0 else None
    shape = TriaxialEllipsoid(ra, rb, rc, rho, magnetism=magnetism)
    shape.spin = (up_i, up_f, up_angle)
    fn, fn_xy = wrap_sasmodel(
        'triaxial_ellipsoid',
        scale=1,
        background=0,
        radius_equat_minor=ra,
        radius_equat_major=rb,
        radius_polar=rc,
        sld=rho,
        sld_solvent=0,
        sld_M0=rho_m,
        sld_mtheta=theta_m,
        sld_mphi=phi_m,
        up_frac_i=up_i,
        up_frac_f=up_f,
        up_angle=up_angle,
    )
    return shape, fn, fn_xy

def build_cylinder(radius=25, length=125, rho=2.):
    shape = EllipticalCylinder(radius, radius, length, rho)
    fn = lambda q: cylinder_Iq(q, radius, length)*rho**2
    fn_xy = lambda qx, qy, view: cylinder_Iqxy(qx, qy, radius, length, view=view)*rho**2
    return shape, fn, fn_xy

def build_ellcyl(ra=25, rb=50, length=125, rho=2.):
    shape = EllipticalCylinder(ra, rb, length, rho)
    fn, fn_xy = wrap_sasmodel(
        'elliptical_cylinder',
        scale=1,
        background=0,
        radius_minor=ra,
        axis_ratio=rb/ra,
        length=length,
        sld=rho,
        sld_solvent=0,
    )
    return shape, fn, fn_xy

def build_barbell(r=20, rbell=50, length=20, rho=2.):
    shape = barbell(r, rbell, length, rho)
    fn, fn_xy = wrap_sasmodel(
        'barbell',
        scale=1,
        background=0,
        radius=r,
        radius_bell=rbell,
        length=length,
        sld=rho,
        sld_solvent=0,
    )
    return shape, fn, fn_xy

def build_capcyl(r=20, rcap=50, length=20, rho=2.):
    shape = capped_cylinder(r, rcap, length, rho)
    fn, fn_xy = wrap_sasmodel(
        'capped_cylinder',
        scale=1,
        background=0,
        radius=r,
        radius_cap=rcap,
        sld=rho,
        sld_solvent=0,
    )
    return shape, fn, fn_xy

def build_cscyl(ra=30, rb=90, length=30, thick_rim=8, thick_face=14,
                sld_core=4, sld_rim=1, sld_face=7):
    shape = EllipticalBicelle(
        ra=ra, rb=rb, length=length,
        thick_rim=thick_rim, thick_face=thick_face,
        value_core=sld_core, value_rim=sld_rim, value_face=sld_face,
        )
    fn, fn_xy = wrap_sasmodel(
        'core_shell_bicelle_elliptical',
        scale=1,
        background=0,
        radius=ra,
        x_core=rb/ra,
        length=length,
        thick_rim=thick_rim,
        thick_face=thick_face,
        sld_core=sld_core,
        sld_face=sld_face,
        sld_rim=sld_rim,
        sld_solvent=0,
    )
    return shape, fn, fn_xy

<<<<<<< HEAD
def build_sc_lattice(shape, nx=1, ny=1, nz=1, dx=2, dy=2, dz=2,
=======
def build_cubic_lattice(shape, nx=1, ny=1, nz=1, dx=2, dy=2, dz=2,
>>>>>>> eec0e95e
                        shuffle=0, rotate=0):
    a, b, c = shape.dims
    corners= [copy(shape)
              .shift((ix+(randn() if shuffle < 0.3 else rand())*shuffle)*dx*a,
                     (iy+(randn() if shuffle < 0.3 else rand())*shuffle)*dy*b,
                     (iz+(randn() if shuffle < 0.3 else rand())*shuffle)*dz*c)
              .rotate(*((randn(3) if rotate < 30 else rand(3))*rotate))
              for ix in range(nx)
              for iy in range(ny)
              for iz in range(nz)]
    lattice = Composite(corners)
    return lattice

<<<<<<< HEAD
def build_bcc_lattice(shape, nx=1, ny=1, nz=1, dx=2, dy=2, dz=2,
                      shuffle=0, rotate=0):
    a, b, c = shape.dims
    corners = [copy(shape)
               .shift((ix+(randn() if shuffle < 0.3 else rand())*shuffle)*dx*a,
                      (iy+(randn() if shuffle < 0.3 else rand())*shuffle)*dy*b,
                      (iz+(randn() if shuffle < 0.3 else rand())*shuffle)*dz*c)
               .rotate(*((randn(3) if rotate < 30 else rand(3))*rotate))
               for ix in range(nx)
               for iy in range(ny)
               for iz in range(nz)]
    centers = [copy(shape)
               .shift((ix+0.5+(randn() if shuffle < 0.3 else rand())*shuffle)*dx*a,
                      (iy+0.5+(randn() if shuffle < 0.3 else rand())*shuffle)*dy*b,
                      (iz+0.5+(randn() if shuffle < 0.3 else rand())*shuffle)*dz*c)
               .rotate(*((randn(3) if rotate < 30 else rand(3))*rotate))
               for ix in range(nx)
               for iy in range(ny)
               for iz in range(nz)]
    lattice = Composite(corners + centers)
    return lattice

def build_fcc_lattice(shape, nx=1, ny=1, nz=1, dx=2, dy=2, dz=2,
                      shuffle=0, rotate=0):
    a, b, c = shape.dims
    corners = [copy(shape)
               .shift((ix+(randn() if shuffle < 0.3 else rand())*shuffle)*dx*a,
                      (iy+(randn() if shuffle < 0.3 else rand())*shuffle)*dy*b,
                      (iz+(randn() if shuffle < 0.3 else rand())*shuffle)*dz*c)
               .rotate(*((randn(3) if rotate < 30 else rand(3))*rotate))
               for ix in range(nx)
               for iy in range(ny)
               for iz in range(nz)]
    faces_a = [copy(shape)
               .shift((ix+0.0+(randn() if shuffle < 0.3 else rand())*shuffle)*dx*a,
                      (iy+0.5+(randn() if shuffle < 0.3 else rand())*shuffle)*dy*b,
                      (iz+0.5+(randn() if shuffle < 0.3 else rand())*shuffle)*dz*c)
               .rotate(*((randn(3) if rotate < 30 else rand(3))*rotate))
               for ix in range(nx)
               for iy in range(ny)
               for iz in range(nz)]
    faces_b = [copy(shape)
               .shift((ix+0.5+(randn() if shuffle < 0.3 else rand())*shuffle)*dx*a,
                      (iy+0.0+(randn() if shuffle < 0.3 else rand())*shuffle)*dy*b,
                      (iz+0.5+(randn() if shuffle < 0.3 else rand())*shuffle)*dz*c)
               .rotate(*((randn(3) if rotate < 30 else rand(3))*rotate))
               for ix in range(nx)
               for iy in range(ny)
               for iz in range(nz)]
    faces_c = [copy(shape)
               .shift((ix+0.5+(randn() if shuffle < 0.3 else rand())*shuffle)*dx*a,
                      (iy+0.5+(randn() if shuffle < 0.3 else rand())*shuffle)*dy*b,
                      (iz+0.0+(randn() if shuffle < 0.3 else rand())*shuffle)*dz*c)
               .rotate(*((randn(3) if rotate < 30 else rand(3))*rotate))
               for ix in range(nx)
               for iy in range(ny)
               for iz in range(nz)]
    lattice = Composite(corners + faces_a + faces_b + faces_c)
    return lattice

=======
>>>>>>> eec0e95e
SHAPE_FUNCTIONS = OrderedDict([
    ("cyl", build_cylinder),
    ("ellcyl", build_ellcyl),
    ("ellip", build_ellip),
    ("triell", build_triell),
    ("barbell", build_barbell),
    ("capcyl", build_capcyl),
    ("sphere", build_sphere),
    ("box", build_box),
    ("csbox", build_csbox),
    ("cscyl", build_cscyl),
])
SHAPES = list(SHAPE_FUNCTIONS.keys())
LATTICE_FUNCTIONS = OrderedDict([
    ("sc", build_sc_lattice),
    ("bcc", build_bcc_lattice),
    ("fcc", build_fcc_lattice),
])
LATTICE_TYPES = list(LATTICE_FUNCTIONS.keys())

def check_shape(title, shape, fn=None, show_points=False,
                mesh=100, qmax=1.0, r_step=0.01, samples=5000):
    rho_solvent = 0
    qmin = qmax/100.
    q = np.logspace(np.log10(qmin), np.log10(qmax), mesh)
    r = shape.r_bins(q, r_step=r_step)
    sampling_density = samples / shape.volume
    print("sampling points")
    rho, points = shape.sample(sampling_density)
<<<<<<< HEAD
    print("calculating Pr")
    t0 = time.time()
    Pr = calc_Pr(r, rho-rho_solvent, points)
    print("calc Pr time", time.time() - t0)
    Iq = calc_Iq(q, r, Pr)
=======
    volume = shape.volume / len(points)
    t0 = timer()
    Pr = calc_Pr(r, rho-rho_solvent, points, volume)
    print("calc Pr time", timer() - t0)
    Iq = calc_Iq_from_Pr(q, r, Pr)
    t0 = timer()
    Iq_avg = calc_Iq_avg(q, rho-rho_solvent, points, volume)
    print("calc Iq_avg time", timer() - t0)
>>>>>>> eec0e95e
    theory = (q, fn(q)) if fn is not None else None

    import pylab
    if show_points:
<<<<<<< HEAD
        plot_points(rho, points); pylab.figure()
    plot_calc(r, Pr, q, Iq, theory=theory, title=title)
=======
         plot_points(rho, points); pylab.figure()
    plot_calc(r, Pr, q, Iq, theory=theory, title=title, Iq_avg=Iq_avg)
>>>>>>> eec0e95e
    pylab.gcf().canvas.set_window_title(title)
    pylab.show()

def check_shape_2d(title, shape, fn=None, view=(0, 0, 0), show_points=False,
                   mesh=100, qmax=1.0, samples=5000):
    rho_solvent = 0
    #qx = np.linspace(0.0, qmax, mesh)
    #qy = np.linspace(0.0, qmax, mesh)
    qx = np.linspace(-qmax, qmax, mesh)
    qy = np.linspace(-qmax, qmax, mesh)
    Qx, Qy = np.meshgrid(qx, qy)
    sampling_density = samples / shape.volume
<<<<<<< HEAD
    print("sampling points")
    t0 = time.time()
=======
    t0 = timer()
>>>>>>> eec0e95e
    rho, points = shape.sample(sampling_density)
    # The volume of each sample is approximately 1/sampling_density, except
    # that the number of points actually sampled may be slightly more or
    # less due to nature of how points are sampled from the shape.
    volume = shape.volume / len(rho)
    print("point generation time", timer() - t0)
    #print("bounding box", points.min(axis=0), points.max(axis=0))
    # Call calculator with a trivial problem to hide compile times.
    calc_Iqxy(Qx[:1,:1], Qy[:1,:1], rho[:1], points[:1])
    t0 = timer()
    Iqxy = calc_Iqxy(Qx, Qy, rho, points, volume=volume, view=view)
    print("calc Iqxy time", timer() - t0)
    t0 = timer()
    theory = fn(Qx, Qy, view) if fn is not None else None
    print("calc theory time", timer() - t0)

    # Add floor to limit colorbar range.
    Iqxy += 0.001 * Iqxy.max()
    if theory is not None:
        theory += 0.001 * theory[~np.isnan(theory)].max()

    import pylab
    if show_points:
        plot_points(rho, points); pylab.figure()
    plot_calc_2d(qx, qy, Iqxy, theory=theory, title=title)
    pylab.gcf().canvas.set_window_title(title)

    ## Histogram of point density in the z direction.
    #pylab.figure()
    ##bins = 100  # fixed number of bins
    #limit=25; bins = np.arange(-limit, limit+0.001, 1) # particular limits
    #pylab.hist(points[:,2], bins=bins)

    pylab.show()

def check_shape_mag(title, shape, fn=None, view=(0, 0, 0), show_points=False,
                    mesh=100, qmax=1.0, samples=5000,
                    up_frac_i=0, up_frac_f=0, up_angle=0):
    rho_solvent = 0
    #qx = np.linspace(0.0, qmax, mesh)
    #qy = np.linspace(0.0, qmax, mesh)
    qx = np.linspace(-qmax, qmax, mesh)
    qy = np.linspace(-qmax, qmax, mesh)
    Qx, Qy = np.meshgrid(qx, qy)
    sampling_density = samples / shape.volume
    t0 = timer()
    rho, rho_m, points = shape.sample_magnetic(sampling_density)
    # The volume of each sample is approximately 1/sampling_density, except
    # that the number of points actually sampled may be slightly more or
    # less due to nature of how points are sampled from the shape.
    volume = shape.volume / len(rho)
    print("point generation time", timer() - t0)
    #print("bounding box", points.min(axis=0), points.max(axis=0))
    t0 = timer()
    Iqxy = calc_Iq_magnetic(Qx, Qy, rho, rho_m, points, volume=volume, view=view,
                            up_frac_i=up_frac_i, up_frac_f=up_frac_f,
                            up_angle=up_angle)
    print("calc I_mag time", timer() - t0)
    t0 = timer()
    theory = fn(Qx, Qy, view) if fn is not None else None
    print("calc theory time", timer() - t0)

    # Add floor to limit colorbar range.
    Iqxy += 0.001 * Iqxy.max()
    if theory is not None:
        theory += 0.001 * theory.max()

    import pylab
    if show_points:
        plot_points(rho, points); pylab.figure()
    plot_calc_2d(qx, qy, Iqxy, theory=theory, title=title)
    pylab.gcf().canvas.set_window_title(title)

    ## Histogram of point density in the z direction.
    #pylab.figure()
    ##bins = 100  # fixed number of bins
    #limit=25; bins = np.arange(-limit, limit+0.001, 1) # particular limits
    #pylab.hist(points[:,2], bins=bins)

    pylab.show()


def check_pars(function, pars, name):
    spec = getfullargspec(function)
    incorrect = [p for p in pars if p not in spec.args]
    if any(incorrect):
        print("realspace.py: error: invalid parameters to %s: [%s].  Available paramters are:"
              % (name, ", ".join(incorrect)))
        print("   ", "\n    ".join("%s: %g"%(k,v) for k,v in zip(spec.args, spec.defaults)))
        return False
    return True

def main():
    parser = argparse.ArgumentParser(
        description="Compute scattering from realspace sampling",
        formatter_class=argparse.ArgumentDefaultsHelpFormatter,
        )
    parser.add_argument('-d', '--dim', type=int, default=1,
                        help='dimension 1 or 2')
    parser.add_argument('-m', '--mesh', type=int, default=100,
                        help='number of mesh points in the computed scattering')
    parser.add_argument('-s', '--samples', type=int, default=5000,
                        help="number of sample points in the Monte Carlo estimate")
    parser.add_argument('-q', '--qmax', type=float, default=0.5,
                        help='max q')
    parser.add_argument('-v', '--view', type=str, default='0,0,0',
                        help='theta,phi,psi angles')
    parser.add_argument('-n', '--lattice', type=str, default='1,1,1',
                        help='lattice size')
    parser.add_argument('-z', '--spacing', type=str, default='2,2,2',
                        help='lattice spacing (relative to shape)')
    parser.add_argument('-t', '--type', choices=LATTICE_TYPES,
                        default=LATTICE_TYPES[0],
                        help='lattice type')
    parser.add_argument('-r', '--rotate', type=float, default=0.,
                        help="rotation relative to lattice, gaussian < 30 degrees, uniform otherwise")
    parser.add_argument('-w', '--shuffle', type=float, default=0.,
                        help="position relative to lattice, gaussian < 0.3, uniform otherwise")
    parser.add_argument('-p', '--plot', action='store_true',
                        help='plot points')
    parser.add_argument('shape', choices=SHAPES, nargs='?', default=SHAPES[0],
                        help='oriented shape')
    parser.add_argument('pars', type=str, nargs='*', help='shape parameters')
    opts = parser.parse_args()
    pars = {key: float(value) for p in opts.pars for key, value in [p.split('=')]}
    nx, ny, nz = [int(v) for v in opts.lattice.split(',')]
    dx, dy, dz = [float(v) for v in opts.spacing.split(',')]
<<<<<<< HEAD
    distortion, rotation = opts.shuffle, opts.rotate
    shape, fn, fn_xy = SHAPE_FUNCTIONS[opts.shape](**pars)
    view = tuple(float(v) for v in opts.view.split(','))
    # If comparing a sphere in a cubic lattice, compare against the
    # corresponding paracrystalline model.
    if opts.shape == "sphere" and dx == dy == dz and nx*ny*nz > 1:
        radius = pars.get('radius', DEFAULT_SPHERE_RADIUS)
        model_name = opts.type + "_paracrystal"
        model_pars = {
            "scale": 1.,
            "background": 0.,
            "lattice_spacing": 2*radius*dx,
            "lattice_distortion": distortion,
            "radius": radius,
            "sld": pars.get('rho', DEFAULT_SPHERE_CONTRAST),
            "sld_solvent": 0.,
            "theta": view[0],
            "phi": view[1],
            "psi": view[2],
        }
        fn, fn_xy = wrap_sasmodel(model_name, **model_pars)
    if nx*ny*nz > 1:
        if rotation != 0:
            print("building %s lattice"%opts.type)
            build_lattice = LATTICE_FUNCTIONS[opts.type]
            shape = build_lattice(shape, nx, ny, nz, dx, dy, dz,
                                  distortion, rotation)
        else:
            shape.lattice(size=(nx, ny, nz), spacing=(dx, dy, dz),
                          type=opts.type,
                          rotation=rotation, distortion=distortion)

=======
    shuffle, rotate = opts.shuffle, opts.rotate
    shape_generator = SHAPE_FUNCTIONS[opts.shape]
    if not check_pars(shape_generator, pars, name=opts.shape):
        return
    shape, fn, fn_xy = shape_generator(**pars)
    if nx > 1 or ny > 1 or nz > 1:
        shape = build_cubic_lattice(shape, nx, ny, nz, dx, dy, dz, shuffle, rotate)
>>>>>>> eec0e95e
    title = "%s(%s)" % (opts.shape, " ".join(opts.pars))
    if shape.is_magnetic:
        view = tuple(float(v) for v in opts.view.split(','))
        up_frac_i, up_frac_f, up_angle = shape.spin
        check_shape_mag(title, shape, fn_xy, view=view, show_points=opts.plot,
                       mesh=opts.mesh, qmax=opts.qmax, samples=opts.samples,
                       up_frac_i=up_frac_i, up_frac_f=up_frac_f, up_angle=up_angle,
                       )
    elif opts.dim == 1:
        check_shape(title, shape, fn, show_points=opts.plot,
                    mesh=opts.mesh, qmax=opts.qmax, samples=opts.samples)
    else:
        check_shape_2d(title, shape, fn_xy, view=view, show_points=opts.plot,
                       mesh=opts.mesh, qmax=opts.qmax, samples=opts.samples)


if __name__ == "__main__":
    # Make sure sasmodels in on the path
    try:
        import sasmodels
    except ImportError:
        import sys
        from os.path import realpath, dirname, join as joinpath
        sys.path.insert(0, dirname(dirname(realpath(__file__))))
    main()<|MERGE_RESOLUTION|>--- conflicted
+++ resolved
@@ -15,13 +15,8 @@
     from inspect import getargspec as getfullargspec
 
 import numpy as np
-<<<<<<< HEAD
-from numpy import pi, radians, sin, cos, sqrt
+from numpy import pi, radians, sin, cos, sqrt, clip
 from numpy.random import poisson, uniform, randn, rand, randint
-=======
-from numpy import pi, radians, sin, cos, sqrt, clip
-from numpy.random import poisson, uniform, randn, rand
->>>>>>> eec0e95e
 from numpy.polynomial.legendre import leggauss
 from scipy.integrate import simps
 from scipy.special import j1 as J1
@@ -109,15 +104,12 @@
     rotation = I3
     center = np.array([0., 0., 0.])[:, None]
     r_max = None
-<<<<<<< HEAD
     lattice_size = np.array((1, 1, 1))
     lattice_spacing = np.array((1., 1., 1.))
     lattice_distortion = 0.0
     lattice_rotation = 0.0
     lattice_type = ""
-=======
     is_magnetic = False
->>>>>>> eec0e95e
 
     def volume(self):
         # type: () -> float
@@ -157,22 +149,13 @@
             points = self._apply_lattice(points)
         return points.T
 
-<<<<<<< HEAD
-    def r_bins(self, q, over_sampling=10, r_step=0.):
+    def r_bins(self, q, r_step=None, over_sampling=10):
         if self.lattice_type:
             r_max = np.sqrt(np.sum(self.lattice_size*self.lattice_spacing*self.dims)**2)/2
         else:
             r_max = self.r_max
-        #r_max = min(2 * pi / q[0], r_max)
-        if r_step == 0.:
-            r_step = 2 * pi / q[-1] / over_sampling
-        #r_step = 0.01
-        return np.arange(r_step, r_max, r_step)
-=======
-    def r_bins(self, q, over_sampling=1, r_step=None):
         return r_bins(q, r_max=self.r_max, r_step=r_step,
                       over_sampling=over_sampling)
->>>>>>> eec0e95e
 
     def _apply_lattice(self, points):
         """Spread points to different lattice positions"""
@@ -1175,23 +1158,6 @@
 
 # --------- Test cases -----------
 
-<<<<<<< HEAD
-def build_cylinder(radius=25, length=125, rho=2.):
-    shape = EllipticalCylinder(radius, radius, length, rho)
-    fn = lambda q: cylinder_Iq(q, radius, length)*rho**2
-    fn_xy = lambda qx, qy, view: cylinder_Iqxy(qx, qy, radius, length, view=view)*rho**2
-    return shape, fn, fn_xy
-
-DEFAULT_SPHERE_RADIUS = 125
-DEFAULT_SPHERE_CONTRAST = 2
-def build_sphere(radius=DEFAULT_SPHERE_RADIUS, rho=DEFAULT_SPHERE_CONTRAST):
-    shape = TriaxialEllipsoid(radius, radius, radius, rho)
-    fn = lambda q: sphere_Iq(q, radius)*rho**2
-    fn_xy = lambda qx, qy, view: sphere_Iq(np.sqrt(qx**2+qy**2), radius)*rho**2
-    return shape, fn, fn_xy
-
-=======
->>>>>>> eec0e95e
 def build_box(a=10, b=20, c=30, rho=2.):
     shape = Box(a, b, c, rho)
     fn = lambda q: box_Iq(q, a, b, c)*rho**2
@@ -1205,8 +1171,11 @@
                                             slda, sldb, sldc, sld_core, view=view)
     return shape, fn, fn_xy
 
-def build_sphere(radius=125, rho=2,
+DEFAULT_SPHERE_RADIUS = 125
+DEFAULT_SPHERE_CONTRAST = 2
+def build_sphere(radius=DEFAULT_SPHERE_RADIUS, rho=DEFAULT_SPHERE_CONTRAST,
                  rho_m=0, theta_m=0, phi_m=0, up_i=0, up_f=0, up_angle=0):
+    # Wrap the sasmodels sphere rather than using sphere_Iq so we get magnetism
     magnetism = pol2rec(rho_m, theta_m, phi_m) if rho_m != 0.0 else None
     shape = TriaxialEllipsoid(radius, radius, radius, rho, magnetism=magnetism)
     shape.spin = (up_i, up_f, up_angle)
@@ -1343,11 +1312,7 @@
     )
     return shape, fn, fn_xy
 
-<<<<<<< HEAD
 def build_sc_lattice(shape, nx=1, ny=1, nz=1, dx=2, dy=2, dz=2,
-=======
-def build_cubic_lattice(shape, nx=1, ny=1, nz=1, dx=2, dy=2, dz=2,
->>>>>>> eec0e95e
                         shuffle=0, rotate=0):
     a, b, c = shape.dims
     corners= [copy(shape)
@@ -1361,7 +1326,6 @@
     lattice = Composite(corners)
     return lattice
 
-<<<<<<< HEAD
 def build_bcc_lattice(shape, nx=1, ny=1, nz=1, dx=2, dy=2, dz=2,
                       shuffle=0, rotate=0):
     a, b, c = shape.dims
@@ -1422,8 +1386,6 @@
     lattice = Composite(corners + faces_a + faces_b + faces_c)
     return lattice
 
-=======
->>>>>>> eec0e95e
 SHAPE_FUNCTIONS = OrderedDict([
     ("cyl", build_cylinder),
     ("ellcyl", build_ellcyl),
@@ -1453,13 +1415,6 @@
     sampling_density = samples / shape.volume
     print("sampling points")
     rho, points = shape.sample(sampling_density)
-<<<<<<< HEAD
-    print("calculating Pr")
-    t0 = time.time()
-    Pr = calc_Pr(r, rho-rho_solvent, points)
-    print("calc Pr time", time.time() - t0)
-    Iq = calc_Iq(q, r, Pr)
-=======
     volume = shape.volume / len(points)
     t0 = timer()
     Pr = calc_Pr(r, rho-rho_solvent, points, volume)
@@ -1468,18 +1423,12 @@
     t0 = timer()
     Iq_avg = calc_Iq_avg(q, rho-rho_solvent, points, volume)
     print("calc Iq_avg time", timer() - t0)
->>>>>>> eec0e95e
     theory = (q, fn(q)) if fn is not None else None
 
     import pylab
     if show_points:
-<<<<<<< HEAD
-        plot_points(rho, points); pylab.figure()
-    plot_calc(r, Pr, q, Iq, theory=theory, title=title)
-=======
          plot_points(rho, points); pylab.figure()
     plot_calc(r, Pr, q, Iq, theory=theory, title=title, Iq_avg=Iq_avg)
->>>>>>> eec0e95e
     pylab.gcf().canvas.set_window_title(title)
     pylab.show()
 
@@ -1492,12 +1441,7 @@
     qy = np.linspace(-qmax, qmax, mesh)
     Qx, Qy = np.meshgrid(qx, qy)
     sampling_density = samples / shape.volume
-<<<<<<< HEAD
-    print("sampling points")
-    t0 = time.time()
-=======
     t0 = timer()
->>>>>>> eec0e95e
     rho, points = shape.sample(sampling_density)
     # The volume of each sample is approximately 1/sampling_density, except
     # that the number of points actually sampled may be slightly more or
@@ -1625,9 +1569,11 @@
     pars = {key: float(value) for p in opts.pars for key, value in [p.split('=')]}
     nx, ny, nz = [int(v) for v in opts.lattice.split(',')]
     dx, dy, dz = [float(v) for v in opts.spacing.split(',')]
-<<<<<<< HEAD
     distortion, rotation = opts.shuffle, opts.rotate
-    shape, fn, fn_xy = SHAPE_FUNCTIONS[opts.shape](**pars)
+    shape_generator = SHAPE_FUNCTIONS[opts.shape]
+    if not check_pars(shape_generator, pars, name=opts.shape):
+        return
+    shape, fn, fn_xy = shape_generator(**pars)
     view = tuple(float(v) for v in opts.view.split(','))
     # If comparing a sphere in a cubic lattice, compare against the
     # corresponding paracrystalline model.
@@ -1658,18 +1604,8 @@
                           type=opts.type,
                           rotation=rotation, distortion=distortion)
 
-=======
-    shuffle, rotate = opts.shuffle, opts.rotate
-    shape_generator = SHAPE_FUNCTIONS[opts.shape]
-    if not check_pars(shape_generator, pars, name=opts.shape):
-        return
-    shape, fn, fn_xy = shape_generator(**pars)
-    if nx > 1 or ny > 1 or nz > 1:
-        shape = build_cubic_lattice(shape, nx, ny, nz, dx, dy, dz, shuffle, rotate)
->>>>>>> eec0e95e
     title = "%s(%s)" % (opts.shape, " ".join(opts.pars))
     if shape.is_magnetic:
-        view = tuple(float(v) for v in opts.view.split(','))
         up_frac_i, up_frac_f, up_angle = shape.spin
         check_shape_mag(title, shape, fn_xy, view=view, show_points=opts.plot,
                        mesh=opts.mesh, qmax=opts.qmax, samples=opts.samples,

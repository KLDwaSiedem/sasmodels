--- conflicted
+++ resolved
@@ -423,16 +423,10 @@
 // ** prepare inner loops **
 
 // Depending on the shape type (radial, axial, triaxial), the variables
-<<<<<<< HEAD
-// and calling parameters will be slightly different.  These macros
-// capture the differences in one spot so the rest of the code is easier
-// to read.
-=======
 // and calling parameters in the loop body will be slightly different.
 // Macros capture the differences in one spot so the rest of the code
 // is easier to read. The code below both declares variables for the
 // inner loop and defines the macros that use them.
->>>>>>> 17db8332
 
 #if defined(CALL_IQ)
   // unoriented 1D
@@ -470,10 +464,7 @@
   // theta, phi, dtheta, dphi are defined below in projection to avoid repeated code.
   // psi and dpsi are only for IQ_ABC, so they are processed here.
   const double psi = values[details->theta_par+4];
-<<<<<<< HEAD
-=======
   local_values.table.psi = 0.;
->>>>>>> 17db8332
   #define BUILD_ROTATION() qabc_rotation(&rotation, theta, phi, psi, dtheta, dphi, local_values.table.psi)
   #define APPLY_ROTATION() qabc_apply(rotation, qx, qy, &qa, &qb, &qc)
   #define CALL_KERNEL() CALL_IQ_ABC(qa, qb, qc, local_values.table)
@@ -489,12 +480,9 @@
   // Grab the "view" angles (theta, phi, psi) from the initial parameter table.
   const double theta = values[details->theta_par+2];
   const double phi = values[details->theta_par+3];
-<<<<<<< HEAD
-=======
   // Make sure jitter angle defaults to zero if there is no jitter distribution
   local_values.table.theta = 0.;
   local_values.table.phi = 0.;
->>>>>>> 17db8332
   // The "jitter" angles (dtheta, dphi, dpsi) are stored with the
   // dispersity values and copied to the local parameter table as
   // we go through the mesh.
@@ -517,8 +505,6 @@
   #endif
 #endif // !spherosymmetric projection
 
-<<<<<<< HEAD
-=======
 // ** define looping macros **
 
 // Define looping variables
@@ -545,7 +531,6 @@
     ++i##_LOOP; \
   } \
   i##_LOOP = 0;
->>>>>>> 17db8332
 
 // ====== construct the loops =======
 

--- conflicted
+++ resolved
@@ -11,206 +11,6 @@
     ##########################################################
 */
 
-<<<<<<< HEAD
-/*
-The environment needs to provide the following #defines:
-
-   USE_OPENCL is defined if running in opencl
-   KERNEL declares a function to be available externally
-   KERNEL_NAME is the name of the function being declared
-   NPARS is the number of parameters in the kernel
-   PARAMETER_DECL is the declaration of the parameters to the kernel.
-
-       Cylinder:
-
-           #define PARAMETER_DECL \
-           double length; \
-           double radius; \
-           double sld; \
-           double sld_solvent
-
-       Note: scale and background are not included
-
-       Multi-shell cylinder (10 shell max):
-
-           #define PARAMETER_DECL \
-           double num_shells; \
-           double length; \
-           double radius[10]; \
-           double sld[10]; \
-           double sld_solvent
-
-   CALL_IQ(q, nq, i, pars) is the declaration of a call to the kernel.
-
-       Cylinder:
-
-           #define CALL_IQ(q, nq, i, var) \
-           Iq(q[i], \
-           var.length, \
-           var.radius, \
-           var.sld, \
-           var.sld_solvent)
-
-       Multi-shell cylinder:
-           #define CALL_IQ(q, nq, i, var) \
-           Iq(q[i], \
-           var.num_shells, \
-           var.length, \
-           var.radius, \
-           var.sld, \
-           var.sld_solvent)
-
-   CALL_VOLUME(var) is similar, but for calling the form volume.
-
-   INVALID is a test for model parameters in the correct range
-
-       Cylinder:
-
-           #define INVALID(var) 0
-
-       BarBell:
-
-           #define INVALID(var) (var.bell_radius > var.radius)
-
-       Model with complicated constraints:
-
-           inline bool constrained(p1, p2, p3) { return expression; }
-           #define INVALID(var) constrained(var.p1, var.p2, var.p3)
-
-   IQ_FUNC could be Iq or Iqxy
-   IQ_PARS could be q[i] or q[2*i],q[2*i+1]
-
-Our design supports a limited number of polydispersity loops, wherein
-we need to cycle through the values of the polydispersity, calculate
-the I(q, p) for each combination of parameters, and perform a normalized
-weighted sum across all the weights.  Parameters may be passed to the
-underlying calculation engine as scalars or vectors, but the polydispersity
-calculator treats the parameter set as one long vector.
-
-Let's assume we have 6 parameters in the model, with two polydisperse::
-
-    0: scale        {scl = constant}
-    1: background   {bkg = constant}
-    5: length       {l = vector of 30pts}
-    4: radius       {r = vector of 10pts}
-    3: sld          {s = constant/(radius**2*length)}
-    2: sld_solvent  {s2 = constant}
-
-This generates the following call to the kernel (where x stands for an
-arbitrary value that is not used by the kernel evaluator):
-
-    NPARS = 4  // scale and background are in all models
-    problem {
-        pd_par = {5, 4, x, x}         // parameters *radius* and *length* vary
-        pd_length = {30, 10, 0, 0}    // *length* has more, so it is first
-        pd_offset = {10, 0, x, x}     // *length* starts at index 10 in weights
-        pd_stride = {1, 30, 300, 300} // cumulative product of pd length
-        pd_isvol = {1, 1, x, x}       // true if weight is a volume weight
-        par_offset = {2, 3, 303, 313}  // parameter offsets
-        par_coord = {0, 3, 2, 1} // bitmap of parameter dependencies
-        fast_coord_index = {5, 3, x, x}
-        fast_coord_count = 2  // two parameters vary with *length* distribution
-        theta_var = -1   // no spherical correction
-        fast_theta = 0   // spherical correction angle is not pd 1
-    }
-
-    weight = { l0, .., l29, r0, .., r9}
-    pars = { scl, bkg, l0, ..., l29, r0, r1, ..., r9,
-             s[l0,r0], ... s[l0,r9], s[l1,r0], ... s[l29,r9] , s2}
-
-    nq = 130
-    q = { q0, q1, ..., q130, x, x }  # pad to 8 element boundary
-    result = {r1, ..., r130, norm, vol, vol_norm, x, x, x, x, x, x, x}
-
-
-The polydisperse parameters are stored in as an array of parameter
-indices, one for each polydisperse parameter, stored in pd_par[n].
-Non-polydisperse parameters do not appear in this array. Each polydisperse
-parameter has a weight vector whose length is stored in pd_length[n],
-The weights are stored in a contiguous vector of weights for all
-parameters, with the starting position for the each parameter stored
-in pd_offset[n].  The values corresponding to the weights are stored
-together in a separate weights[] vector, with offset stored in
-par_offset[pd_par[n]]. Polydisperse parameters should be stored in
-decreasing order of length for highest efficiency.
-
-We limit the number of polydisperse dimensions to MAX_PD (currently 4).
-This cuts the size of the structure in half compared to allowing a
-separate polydispersity for each parameter.  This will help a little
-bit for models with large numbers of parameters, such as the onion model.
-
-Parameters may be coordinated.  That is, we may have the value of one
-parameter depend on a set of other parameters, some of which may be
-polydisperse.  For example, if sld is inversely proportional to the
-volume of a cylinder, and the length and radius are independently
-polydisperse, then for each combination of length and radius we need a
-separate value for the sld.  The caller must provide a coordination table
-for each parameter containing the value for each parameter given the
-value of the polydisperse parameters v1, v2, etc.  The tables for each
-parameter are arranged contiguously in a vector, with offset[k] giving the
-starting location of parameter k in the vector.  Each parameter defines
-coord[k] as a bit mask indicating which polydispersity parameters the
-parameter depends upon. Usually this is zero, indicating that the parameter
-is independent, but for the cylinder example given, the bits for the
-radius and length polydispersity parameters would both be set, the result
-being a (#radius x #length) table, or maybe a (#length x #radius) table
-if length comes first in the polydispersity table.
-
-NB: If we can guarantee that a compiler and OpenCL driver are available,
-we could instead create the coordination function on the fly for each
-parameter, saving memory and transfer time, but requiring a C compiler
-as part of the environment.
-
-In ordering the polydisperse parameters by decreasing length we can
-iterate over the longest dispersion weight vector first.  All parameters
-coordinated with this weight vector (the 'fast' parameters), can be
-updated with a simple increment to the next position in the parameter
-value table.  The indices of these parameters is stored in fast_coord_index[],
-with fast_coord_count being the number of fast parameters.  A total
-of NPARS slots is allocated to allow for the case that all parameters
-are coordinated with the fast index, though this will likely be mostly
-empty.  When the fast increment count reaches the end of the weight
-vector, then the index of the second polydisperse parameter must be
-incremented, and all of its coordinated parameters updated.  Because this
-operation is not in the inner loop, a slower algorithm can be used.
-
-If there is no polydispersity we pretend that it is polydisperisty with one
-parameter, pd_start=0 and pd_stop=1.  We may or may not short circuit the
-calculation in this case, depending on how much time it saves.
-
-The problem details structure can be allocated and sent in as an integer
-array using the read-only flag.  This allows us to copy it once per fit
-along with the weights vector, since features such as the number of
-polydisperity elements per pd parameter or the coordinated won't change
-between function evaluations.  A new parameter vector is sent for
-each I(q) evaluation.
-
-To protect against expensive evaluations taking all the GPU resource
-on large fits, the entire polydispersity will not be computed at once.
-Instead, a start and stop location will be sent, indicating where in the
-polydispersity loop the calculation should start and where it should
-stop.  We can do this for arbitrary start/stop points since we have
-unwound the nested loop.  Instead, we use the same technique as array
-index translation, using div and mod to figure out the i,j,k,...
-indices in the virtual nested loop.
-
-The results array will be initialized to zero for polydispersity loop
-entry zero, and preserved between calls to [start, stop] so that the
-results accumulate by the time the loop has completed.  Background and
-scale will be applied when the loop reaches the end.  This does require
-that the results array be allocated read-write, which is less efficient
-for the GPU, but it makes the calling sequence much more manageable.
-
-Scale and background cannot be coordinated with other polydisperse parameters
-
-Oriented objects in 2-D need a spherical correction on the angular variation
-in order to preserve the 'surface area' of the weight distribution.
-
-Cutoff specifies the integration area by discarding regions in polydisperisty
-hypercubue that has no parameters defined
-*/
-=======
->>>>>>> cf52f9ce
 
 #define MAX_PD 4  // MAX_PD is the max number of polydisperse parameters
 #define PD_2N 16  // PD_2N is the size of the coordination step table
@@ -233,11 +33,8 @@
     PARAMETER_DECL;
 } ParameterBlock;
 
-#define KERNEL_NAME test_Iq
-#define FULL_KERNEL_NAME test_Iq
-#define IQ_FUNC Iq
-
-
+#define FULL_KERNEL_NAME KERNEL_NAME ## _ ## IQ_FUNC
+KERNEL
 void FULL_KERNEL_NAME(
     int nq,                 // number of q values
     global const ProblemDetails *problem,
@@ -405,9 +202,4 @@
         result[i] = pars[0]*result[i]/norm + pars[1];
     }
   }
-<<<<<<< HEAD
-}
-}
-=======
->>>>>>> cf52f9ce
 }
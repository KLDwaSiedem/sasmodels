/*
    ##########################################################
    #                                                        #
    #   !!!!!!!!!!!!!!!!!!!!!!!!!!!!!!!!!!!!!!!!!!!!!!!!!!   #
    #   !!                                              !!   #
    #   !!  KEEP THIS CODE CONSISTENT WITH KERNELPY.PY  !!   #
    #   !!                                              !!   #
    #   !!!!!!!!!!!!!!!!!!!!!!!!!!!!!!!!!!!!!!!!!!!!!!!!!!   #
    #                                                        #
    ##########################################################
*/

// NOTE: the following macros are defined in generate.py:
//
//  MAX_PD : the maximum number of dispersity loops allowed for this model,
//      which will be at most modelinfo.MAX_PD.
//  NUM_PARS : the number of parameters in the parameter table
//  NUM_VALUES : the number of values to skip at the start of the
//      values array before you get to the dispersity values.
//  PARAMETER_TABLE : list of parameter declarations used to create the
//      ParameterTable type.
//  KERNEL_NAME : model_Iq, model_Iqxy or model_Imagnetic.  This code is
//      included three times, once for each kernel type.
//  MAGNETIC : defined when the magnetic kernel is being instantiated
//  NUM_MAGNETIC : the number of magnetic parameters
//  MAGNETIC_PARS : a comma-separated list of indices to the sld
//      parameters in the parameter table.
//  CALL_VOLUME(form, shell, table) : assign form and shell values
//  CALL_EFFECTIVE_RADIUS(type, table) : call the R_eff function
//  CALL_IQ(q, table) : call the Iq function for 1D calcs.
//  CALL_IQ_A(q, table) : call the Iq function with |q| for 2D data.
//  CALL_FQ(q, F1, F2, table) : call the Fq function for 1D calcs.
//  CALL_FQ_A(q, F1, F2, table) : call the Iq function with |q| for 2D data.
//  CALL_IQ_AC(qa, qc, table) : call the Iqxy function for symmetric shapes
//  CALL_IQ_ABC(qa, qc, table) : call the Iqxy function for asymmetric shapes
//  CALL_IQ_XY(qx, qy, table) : call the Iqxy function for arbitrary models
//  INVALID(table) : test if the current point is feesible to calculate.  This
//      will be defined in the kernel definition file.
//  PROJECTION : equirectangular=1, sinusoidal=2
//      see explore/jitter.py for definitions.


#ifndef _PAR_BLOCK_ // protected block so we can include this code twice.
#define _PAR_BLOCK_

typedef struct {
#if MAX_PD > 0
    int32_t pd_par[MAX_PD];     // id of the nth dispersity variable
    int32_t pd_length[MAX_PD];  // length of the nth dispersity weight vector
    int32_t pd_offset[MAX_PD];  // offset of pd weights in the value & weight vector
    int32_t pd_stride[MAX_PD];  // stride to move to the next index at this level
#endif // MAX_PD > 0
    int32_t num_eval;           // total number of voxels in hypercube
    int32_t num_weights;        // total length of the weights vector
    int32_t num_active;         // number of non-trivial pd loops
    int32_t theta_par;          // id of first orientation variable
} ProblemDetails;

// Intel HD 4000 needs private arrays to be a multiple of 4 long
typedef struct {
    PARAMETER_TABLE
} ParameterTable;
typedef union {
    ParameterTable table;
    double vector[4*((NUM_PARS+3)/4)];
} ParameterBlock;
#endif // _PAR_BLOCK_

#if defined(MAGNETIC) && NUM_MAGNETIC > 0
// ===== Helper functions for magnetism =====

// Return value restricted between low and high
static double clip(double value, double low, double high)
{
  return (value < low ? low : (value > high ? high : value));
}

// Compute spin cross sections given in_spin and out_spin
// To convert spin cross sections to sld b:
//     uu * (sld - m_sigma_x);
//     dd * (sld + m_sigma_x);
//     ud * (m_sigma_y - 1j*m_sigma_z);
//     du * (m_sigma_y + 1j*m_sigma_z);
// weights for spin crosssections: dd du real, ud real, uu, du imag, ud imag
static void set_spin_weights(double in_spin, double out_spin, double weight[6])
{
  in_spin = clip(in_spin, 0.0, 1.0);
  out_spin = clip(out_spin, 0.0, 1.0);
  // Previous version of this function took the square root of the weights,
  // under the assumption that
  //
  //     w*I(q, rho1, rho2, ...) = I(q, sqrt(w)*rho1, sqrt(w)*rho2, ...)
  //
  // However, since the weights are applied to the final intensity and
  // are not interned inside the I(q) function, we want the full
  // weight and not the square root.  Any function using
  // set_spin_weights as part of calculating an amplitude will need to
  // manually take that square root, but there is currently no such
  // function.
  weight[0] = (1.0-in_spin) * (1.0-out_spin); // dd
  weight[1] = (1.0-in_spin) * out_spin;       // du
  weight[2] = in_spin * (1.0-out_spin);       // ud
  weight[3] = in_spin * out_spin;             // uu
  weight[4] = weight[1]; // du.imag
  weight[5] = weight[2]; // ud.imag
}

// Compute the magnetic sld
static double mag_sld(
  const unsigned int xs, // 0=dd, 1=du.real, 2=ud.real, 3=uu, 4=du.imag, 5=ud.imag
  const double qx, const double qy,
  const double px, const double py,
  const double sld,
  const double mx, const double my, const double mz
)
{
  if (xs < 4) {
    const double perp = qy*mx - qx*my;
    switch (xs) {
      default: // keep compiler happy; condition ensures xs in [0,1,2,3]
      case 0: // uu => sld - D M_perpx
          return sld - px*perp;
      case 1: // ud.real => -D M_perpy
          return py*perp;
      case 2: // du.real => -D M_perpy
          return py*perp;
      case 3: // dd => sld + D M_perpx
          return sld + px*perp;
    }
  } else {
    if (xs== 4) {
      return -mz;  // du.imag => +D M_perpz
    } else { // index == 5
      return +mz;  // ud.imag => -D M_perpz
    }
  }
}


#endif

// ===== Helper functions for orientation and jitter =====

// To change the definition of the angles, run explore/angles.py, which
// uses sympy to generate the equations.

#if !defined(_QAC_SECTION) && defined(CALL_IQ_AC)
#define _QAC_SECTION

typedef struct {
    double R31, R32;
} QACRotation;

// Fill in the rotation matrix R from the view angles (theta, phi) and the
// jitter angles (dtheta, dphi).  This matrix can be applied to all of the
// (qx, qy) points in the image to produce R*[qx,qy]' = [qa,qc]'
static void
qac_rotation(
    QACRotation *rotation,
    double theta, double phi,
    double dtheta, double dphi)
{
    double sin_theta, cos_theta;
    double sin_phi, cos_phi;

    // reverse view matrix
    SINCOS(theta*M_PI_180, sin_theta, cos_theta);
    SINCOS(phi*M_PI_180, sin_phi, cos_phi);
    const double V11 = cos_phi*cos_theta;
    const double V12 = sin_phi*cos_theta;
    const double V21 = -sin_phi;
    const double V22 = cos_phi;
    const double V31 = sin_theta*cos_phi;
    const double V32 = sin_phi*sin_theta;

    // reverse jitter matrix
    SINCOS(dtheta*M_PI_180, sin_theta, cos_theta);
    SINCOS(dphi*M_PI_180, sin_phi, cos_phi);
    const double J31 = sin_theta;
    const double J32 = -sin_phi*cos_theta;
    const double J33 = cos_phi*cos_theta;

    // reverse matrix
    rotation->R31 = J31*V11 + J32*V21 + J33*V31;
    rotation->R32 = J31*V12 + J32*V22 + J33*V32;
}

// Apply the rotation matrix returned from qac_rotation to the point (qx,qy),
// returning R*[qx,qy]' = [qa,qc]'
static void
qac_apply(
    QACRotation *rotation,
    double qx, double qy,
    double *qab_out, double *qc_out)
{
    // Indirect calculation of qab, from qab^2 = |q|^2 - qc^2
    const double dqc = rotation->R31*qx + rotation->R32*qy;
    const double dqab_sq = -dqc*dqc + qx*qx + qy*qy;
    //*qab_out = sqrt(fabs(dqab_sq));
    *qab_out = dqab_sq > 0.0 ? sqrt(dqab_sq) : 0.0;
    *qc_out = dqc;
}
#endif // _QAC_SECTION

#if !defined(_QABC_SECTION) && defined(CALL_IQ_ABC)
#define _QABC_SECTION

typedef struct {
    double R11, R12;
    double R21, R22;
    double R31, R32;
} QABCRotation;

// Fill in the rotation matrix R from the view angles (theta, phi, psi) and the
// jitter angles (dtheta, dphi, dpsi).  This matrix can be applied to all of the
// (qx, qy) points in the image to produce R*[qx,qy]' = [qa,qb,qc]'
static void
qabc_rotation(
    QABCRotation *rotation,
    double theta, double phi, double psi,
    double dtheta, double dphi, double dpsi)
{
    double sin_theta, cos_theta;
    double sin_phi, cos_phi;
    double sin_psi, cos_psi;

    // reverse view matrix
    SINCOS(theta*M_PI_180, sin_theta, cos_theta);
    SINCOS(phi*M_PI_180, sin_phi, cos_phi);
    SINCOS(psi*M_PI_180, sin_psi, cos_psi);
    const double V11 = -sin_phi*sin_psi + cos_phi*cos_psi*cos_theta;
    const double V12 = sin_phi*cos_psi*cos_theta + sin_psi*cos_phi;
    const double V21 = -sin_phi*cos_psi - sin_psi*cos_phi*cos_theta;
    const double V22 = -sin_phi*sin_psi*cos_theta + cos_phi*cos_psi;
    const double V31 = sin_theta*cos_phi;
    const double V32 = sin_phi*sin_theta;

    // reverse jitter matrix
    SINCOS(dtheta*M_PI_180, sin_theta, cos_theta);
    SINCOS(dphi*M_PI_180, sin_phi, cos_phi);
    SINCOS(dpsi*M_PI_180, sin_psi, cos_psi);
    const double J11 = cos_psi*cos_theta;
    const double J12 = sin_phi*sin_theta*cos_psi + sin_psi*cos_phi;
    const double J13 = sin_phi*sin_psi - sin_theta*cos_phi*cos_psi;
    const double J21 = -sin_psi*cos_theta;
    const double J22 = -sin_phi*sin_psi*sin_theta + cos_phi*cos_psi;
    const double J23 = sin_phi*cos_psi + sin_psi*sin_theta*cos_phi;
    const double J31 = sin_theta;
    const double J32 = -sin_phi*cos_theta;
    const double J33 = cos_phi*cos_theta;

    // reverse matrix
    rotation->R11 = J11*V11 + J12*V21 + J13*V31;
    rotation->R12 = J11*V12 + J12*V22 + J13*V32;
    rotation->R21 = J21*V11 + J22*V21 + J23*V31;
    rotation->R22 = J21*V12 + J22*V22 + J23*V32;
    rotation->R31 = J31*V11 + J32*V21 + J33*V31;
    rotation->R32 = J31*V12 + J32*V22 + J33*V32;
}

// Apply the rotation matrix returned from qabc_rotation to the point (qx,qy),
// returning R*[qx,qy]' = [qa,qb,qc]'
static void
qabc_apply(
    QABCRotation *rotation,
    double qx, double qy,
    double *qa_out, double *qb_out, double *qc_out)
{
    *qa_out = rotation->R11*qx + rotation->R12*qy;
    *qb_out = rotation->R21*qx + rotation->R22*qy;
    *qc_out = rotation->R31*qx + rotation->R32*qy;
}

#endif // _QABC_SECTION

// ==================== KERNEL CODE ========================
kernel
void KERNEL_NAME(
    int32_t nq,                 // number of q values
    const int32_t pd_start,     // where we are in the dispersity loop
    const int32_t pd_stop,      // where we are stopping in the dispersity loop
<<<<<<< HEAD
    global const ProblemDetails *details,
    global const double *values,
    global const double *q, // nq q values, with padding to boundary
    global double *result,  // nq+1 return values, again with padding
    const double cutoff,     // cutoff in the dispersity weight product
    int32_t effective_radius_type // which effective radius to compute
=======
    pglobal const ProblemDetails *details,
    pglobal const double *values,
    pglobal const double *q, // nq q values, with padding to boundary
    pglobal double *result,  // nq+1 return values, again with padding
    const double cutoff     // cutoff in the dispersity weight product
>>>>>>> d5ce7fa8
    )
{
#if defined(USE_GPU)
  // who we are and what element we are working with
  #if defined(USE_OPENCL)
  const int q_index = get_global_id(0);
  #else // USE_CUDA
  const int q_index = threadIdx.x + blockIdx.x * blockDim.x;
  #endif
  if (q_index >= nq) return;
#else
  // Define q_index here so that debugging statements can be written to work
  // for both OpenCL and DLL using:
  //    if (q_index == 0) {printf(...);}
  int q_index = 0;
#endif

  // ** Fill in the local values table **
  // Storage for the current parameter values.
  // These will be updated as we walk the dispersity mesh.
  ParameterBlock local_values;
  //   values[0] is scale
  //   values[1] is background
  #ifdef USE_OPENMP
  #pragma omp parallel for
  #endif
  for (int i=0; i < NUM_PARS; i++) {
    local_values.vector[i] = values[2+i];
    //if (q_index==0) printf("p%d = %g\n",i, local_values.vector[i]);
  }
  //if (q_index==0) printf("NUM_VALUES:%d  NUM_PARS:%d  MAX_PD:%d\n", NUM_VALUES, NUM_PARS, MAX_PD);
  //if (q_index==0) printf("start:%d  stop:%d\n", pd_start, pd_stop);

  // ** Precompute magnatism values **
#if defined(MAGNETIC) && NUM_MAGNETIC>0
  // Location of the sld parameters in the parameter vector.
  // These parameters are updated with the effective sld due to magnetism.
  const int32_t slds[] = { MAGNETIC_PARS };

  // Interpret polarization cross section.
  //     up_frac_i = values[NUM_PARS+2];
  //     up_frac_f = values[NUM_PARS+3];
  //     up_angle = values[NUM_PARS+4];
  // TODO: could precompute more magnetism parameters before calling the kernel.
  double xs_weights[8];  // uu, ud real, du real, dd, ud imag, du imag, fill, fill
  double cos_mspin, sin_mspin;
  set_spin_weights(values[NUM_PARS+2], values[NUM_PARS+3], xs_weights);
  SINCOS(-values[NUM_PARS+4]*M_PI_180, sin_mspin, cos_mspin);
#endif // MAGNETIC

  // ** Fill in the initial results **
  // If pd_start is zero that means that we are starting a new calculation,
  // and must initialize the result to zero.  Otherwise, we are restarting
  // the calculation from somewhere in the middle of the dispersity mesh,
  // and we update the value rather than reset it. Similarly for the
  // normalization factor, which is stored as the final value in the
  // results vector (one past the number of q values).
  //
  // The code differs slightly between opencl and dll since opencl is only
  // seeing one q value (stored in the variable "this_result") while the dll
  // version must loop over all q.
<<<<<<< HEAD
  #ifdef USE_OPENCL
    #if defined(CALL_FQ)
      double weight_norm = (pd_start == 0 ? 0.0 : result[2*nq]);
      double weighted_form = (pd_start == 0 ? 0.0 : result[2*nq+1]);
      double weighted_shell = (pd_start == 0 ? 0.0 : result[2*nq+2]);
      double weighted_radius = (pd_start == 0 ? 0.0 : result[2*nq+3]);
      double this_F2 = (pd_start == 0 ? 0.0 : result[2*q_index+0]);
      double this_F1 = (pd_start == 0 ? 0.0 : result[2*q_index+1]);
    #else
      double weight_norm = (pd_start == 0 ? 0.0 : result[nq]);
      double weighted_form = (pd_start == 0 ? 0.0 : result[nq+1]);
      double weighted_shell = (pd_start == 0 ? 0.0 : result[nq+2]);
      double weighted_radius = (pd_start == 0 ? 0.0 : result[nq+3]);
      double this_result = (pd_start == 0 ? 0.0 : result[q_index]);
    #endif
  #else // !USE_OPENCL
    #if defined(CALL_FQ)
      double weight_norm = (pd_start == 0 ? 0.0 : result[2*nq]);
      double weighted_form = (pd_start == 0 ? 0.0 : result[2*nq+1]);
      double weighted_shell = (pd_start == 0 ? 0.0 : result[2*nq+2]);
      double weighted_radius = (pd_start == 0 ? 0.0 : result[2*nq+3]);
    #else
      double weight_norm = (pd_start == 0 ? 0.0 : result[nq]);
      double weighted_form = (pd_start == 0 ? 0.0 : result[nq+1]);
      double weighted_shell = (pd_start == 0 ? 0.0 : result[nq+2]);
      double weighted_radius = (pd_start == 0 ? 0.0 : result[nq+3]);
    #endif
=======
  #if defined(USE_GPU)
    double pd_norm = (pd_start == 0 ? 0.0 : result[nq]);
    double this_result = (pd_start == 0 ? 0.0 : result[q_index]);
  #else // !USE_GPU
    double pd_norm = (pd_start == 0 ? 0.0 : result[nq]);
>>>>>>> d5ce7fa8
    if (pd_start == 0) {
      #ifdef USE_OPENMP
      #pragma omp parallel for
      #endif
      #if defined(CALL_FQ)
          // 2*nq for F^2,F pairs
          for (int q_index=0; q_index < 2*nq; q_index++) result[q_index] = 0.0;
      #else
          for (int q_index=0; q_index < nq; q_index++) result[q_index] = 0.0;
      #endif
    }
<<<<<<< HEAD
    //if (q_index==0) printf("start %d %g %g\n", pd_start, weighted_shell, result[0]);
#endif // !USE_OPENCL
=======
    //if (q_index==0) printf("start %d %g %g\n", pd_start, pd_norm, result[0]);
#endif // !USE_GPU
>>>>>>> d5ce7fa8


// ====== macros to set up the parts of the loop =======
/*
Based on the level of the loop, uses C preprocessor magic to construct
level-specific looping variables, including these from loop level 3:

  int n3 : length of loop for mesh level 3
  int i3 : current position in the loop for level 3, which is calculated
       from a combination of pd_start, pd_stride[3] and pd_length[3].
  int p3 : is the index into the parameter table for mesh level 3
  double v3[] : pointer into dispersity array to values for loop 3
  double w3[] : pointer into dispersity array to weights for loop 3
  double weight3 : the product of weights from levels 3 and up, computed
       as weight5*weight4*w3[i3].  Note that we need an outermost
       value weight5 set to 1.0 for this to work properly.

After expansion, the loop struction will look like the following:

  // --- PD_INIT(4) ---
  const int n4 = pd_length[4];
  const int p4 = pd_par[4];
  pglobal const double *v4 = pd_value + pd_offset[4];
  pglobal const double *w4 = pd_weight + pd_offset[4];
  int i4 = (pd_start/pd_stride[4])%n4;  // position in level 4 at pd_start

  // --- PD_INIT(3) ---
  const int n3 = pd_length[3];
  ...
  int i3 = (pd_start/pd_stride[3])%n3;  // position in level 3 at pd_start

  PD_INIT(2)
  PD_INIT(1)
  PD_INIT(0)

  // --- PD_OUTERMOST_WEIGHT(5) ---
  const double weight5 = 1.0;

  // --- PD_OPEN(4,5) ---
  while (i4 < n4) {
    parameter[p4] = v4[i4];  // set the value for pd parameter 4 at this mesh point
    const double weight4 = w4[i4] * weight5;

    // from PD_OPEN(3,4)
    while (i3 < n3) {
      parameter[p3] = v3[i3];  // set the value for pd parameter 3 at this mesh point
      const double weight3 = w3[i3] * weight4;

      PD_OPEN(3,2)
      PD_OPEN(2,1)
      PD_OPEN(0,1)

      // ... main loop body ...
      APPLY_PROJECTION    // convert jitter values to spherical coords
      BUILD_ROTATION      // construct the rotation matrix qxy => qabc
      for each q
          FETCH_Q         // set qx,qy from the q input vector
          APPLY_ROTATION  // convert qx,qy to qa,qb,qc
          CALL_KERNEL     // scattering = Iqxy(qa, qb, qc, p1, p2, ...)

      ++step;  // increment counter representing position in dispersity mesh

      PD_CLOSE(0)
      PD_CLOSE(1)
      PD_CLOSE(2)

      // --- PD_CLOSE(3) ---
      if (step >= pd_stop) break;
      ++i3;
    }
    i3 = 0; // reset loop counter for next round through the loop

    // --- PD_CLOSE(4) ---
    if (step >= pd_stop) break;
    ++i4;
  }
  i4 = 0; // reset loop counter even though no more rounds through the loop

*/


// ** prepare inner loops **

// Depending on the shape type (radial, axial, triaxial), the variables
// and calling parameters in the loop body will be slightly different.
// Macros capture the differences in one spot so the rest of the code
// is easier to read. The code below both declares variables for the
// inner loop and defines the macros that use them.


#if defined(CALL_FQ) // COMPUTE_F1_F2 is true
  // unoriented 1D returning <F> and <F^2>
  double qk;
  double F1, F2;
  #define FETCH_Q() do { qk = q[q_index]; } while (0)
  #define BUILD_ROTATION() do {} while(0)
  #define APPLY_ROTATION() do {} while(0)
  #define CALL_KERNEL() CALL_FQ(qk,F1,F2,local_values.table)

#elif defined(CALL_FQ_A)
  // unoriented 2D return <F> and <F^2>
  double qx, qy;
  double F1, F2;
  #define FETCH_Q() do { qx = q[2*q_index]; qy = q[2*q_index+1]; } while (0)
  #define BUILD_ROTATION() do {} while(0)
  #define APPLY_ROTATION() do {} while(0)
  #define CALL_KERNEL() CALL_FQ_A(sqrt(qx*qx+qy*qy),F1,F2,local_values.table)

#elif defined(CALL_IQ)
  // unoriented 1D return <F^2>
  double qk;
  #define FETCH_Q() do { qk = q[q_index]; } while (0)
  #define BUILD_ROTATION() do {} while(0)
  #define APPLY_ROTATION() do {} while(0)
  #define CALL_KERNEL() CALL_IQ(qk,local_values.table)

#elif defined(CALL_IQ_A)
  // unoriented 2D
  double qx, qy;
  #define FETCH_Q() do { qx = q[2*q_index]; qy = q[2*q_index+1]; } while (0)
  #define BUILD_ROTATION() do {} while(0)
  #define APPLY_ROTATION() do {} while(0)
  #define CALL_KERNEL() CALL_IQ_A(sqrt(qx*qx+qy*qy), local_values.table)

#elif defined(CALL_IQ_AC)
  // oriented symmetric 2D
  double qx, qy;
  #define FETCH_Q() do { qx = q[2*q_index]; qy = q[2*q_index+1]; } while (0)
  double qa, qc;
  QACRotation rotation;
  // theta, phi, dtheta, dphi are defined below in projection to avoid repeated code.
  #define BUILD_ROTATION() qac_rotation(&rotation, theta, phi, dtheta, dphi);
  #define APPLY_ROTATION() qac_apply(&rotation, qx, qy, &qa, &qc)
  #define CALL_KERNEL() CALL_IQ_AC(qa, qc, local_values.table)

#elif defined(CALL_IQ_ABC)
  // oriented asymmetric 2D
  double qx, qy;
  #define FETCH_Q() do { qx = q[2*q_index]; qy = q[2*q_index+1]; } while (0)
  double qa, qb, qc;
  QABCRotation rotation;
  // theta, phi, dtheta, dphi are defined below in projection to avoid repeated code.
  // psi and dpsi are only for IQ_ABC, so they are processed here.
  const double psi = values[details->theta_par+4];
  local_values.table.psi = 0.;
  #define BUILD_ROTATION() qabc_rotation(&rotation, theta, phi, psi, dtheta, dphi, local_values.table.psi)
  #define APPLY_ROTATION() qabc_apply(&rotation, qx, qy, &qa, &qb, &qc)
  #define CALL_KERNEL() CALL_IQ_ABC(qa, qb, qc, local_values.table)

#elif defined(CALL_IQ_XY)
  // direct call to qx,qy calculator
  double qx, qy;
  #define FETCH_Q() do { qx = q[2*q_index]; qy = q[2*q_index+1]; } while (0)
  #define BUILD_ROTATION() do {} while(0)
  #define APPLY_ROTATION() do {} while(0)
  #define CALL_KERNEL() CALL_IQ_XY(qx, qy, local_values.table)
#endif

// Define APPLY_PROJECTION depending on model symmetries. We do this outside
// the previous if block so that we don't need to repeat the identical
// logic in the IQ_AC and IQ_ABC branches.  This will become more important
// if we implement more projections, or more complicated projections.
#if defined(CALL_IQ) || defined(CALL_IQ_A) || defined(CALL_FQ) || defined(CALL_FQ_A)
  // no orientation
  #define APPLY_PROJECTION() const double weight=weight0
#elif defined(CALL_IQ_XY) // pass orientation to the model
  // CRUFT: support oriented model which define Iqxy rather than Iqac or Iqabc
  // Need to plug the values for the orientation angles back into parameter
  // table in case they were overridden by the orientation offset.  This
  // means that orientation dispersity will not work for these models, but
  // it was broken anyway, so no matter.  Still want to provide Iqxy in case
  // the user model wants full control of orientation/magnetism.
  #if defined(HAVE_PSI)
    const double theta = values[details->theta_par+2];
    const double phi = values[details->theta_par+3];
    const double psi = values[details->theta_par+4];
    double weight;
    #define APPLY_PROJECTION() do { \
      local_values.table.theta = theta; \
      local_values.table.phi = phi; \
      local_values.table.psi = psi; \
      weight=weight0; \
    } while (0)
  #elif defined(HAVE_THETA)
    const double theta = values[details->theta_par+2];
    const double phi = values[details->theta_par+3];
    double weight;
    #define APPLY_PROJECTION() do { \
      local_values.table.theta = theta; \
      local_values.table.phi = phi; \
      weight=weight0; \
    } while (0)
  #else
    #define APPLY_PROJECTION() const double weight=weight0
  #endif
#else // apply jitter and view before calling the model
  // Grab the "view" angles (theta, phi, psi) from the initial parameter table.
  const double theta = values[details->theta_par+2];
  const double phi = values[details->theta_par+3];
  // Make sure jitter angle defaults to zero if there is no jitter distribution
  local_values.table.theta = 0.;
  local_values.table.phi = 0.;
  // The "jitter" angles (dtheta, dphi, dpsi) are stored with the
  // dispersity values and copied to the local parameter table as
  // we go through the mesh.
  double dtheta, dphi, weight;
  #if PROJECTION == 1 // equirectangular
    #define APPLY_PROJECTION() do { \
      dtheta = local_values.table.theta; \
      dphi = local_values.table.phi; \
      weight = fabs(cos(dtheta*M_PI_180)) * weight0; \
    } while (0)
  #elif PROJECTION == 2 // sinusoidal
    #define APPLY_PROJECTION() do { \
      dtheta = local_values.table.theta; \
      dphi = local_values.table.phi; \
      weight = weight0; \
      if (dtheta != 90.0) dphi /= cos(dtheta*M_PI_180); \
      else if (dphi != 0.0) weight = 0.; \
      if (fabs(dphi) >= 180.) weight = 0.; \
    } while (0)
  #endif
#endif // done defining APPLY_PROJECTION

// ** define looping macros **

// Define looping variables
#define PD_INIT(_LOOP) \
  const int n##_LOOP = details->pd_length[_LOOP]; \
  const int p##_LOOP = details->pd_par[_LOOP]; \
  pglobal const double *v##_LOOP = pd_value + details->pd_offset[_LOOP]; \
  pglobal const double *w##_LOOP = pd_weight + details->pd_offset[_LOOP]; \
  int i##_LOOP = (pd_start/details->pd_stride[_LOOP])%n##_LOOP;

// Jump into the middle of the dispersity loop
#define PD_OPEN(_LOOP,_OUTER) \
  while (i##_LOOP < n##_LOOP) { \
    local_values.vector[p##_LOOP] = v##_LOOP[i##_LOOP]; \
    const double weight##_LOOP = w##_LOOP[i##_LOOP] * weight##_OUTER;

// create the variable "weight#=1.0" where # is the outermost level+1 (=MAX_PD).
#define _PD_OUTERMOST_WEIGHT(_n) const double weight##_n = 1.0;
#define PD_OUTERMOST_WEIGHT(_n) _PD_OUTERMOST_WEIGHT(_n)

// Close out the loop
#define PD_CLOSE(_LOOP) \
    if (step >= pd_stop) break; \
    ++i##_LOOP; \
  } \
  i##_LOOP = 0;

// ====== construct the loops =======

// Pointers to the start of the dispersity and weight vectors, if needed.
#if MAX_PD>0
  pglobal const double *pd_value = values + NUM_VALUES;
  pglobal const double *pd_weight = pd_value + details->num_weights;
#endif

// The variable "step" is the current position in the dispersity loop.
// It will be incremented each time a new point in the mesh is accumulated,
// and used to test whether we have reached pd_stop.
int step = pd_start;

// *** define loops for each of 0, 1, 2, ..., modelinfo.MAX_PD-1 ***

// define looping variables
#if MAX_PD>4
  PD_INIT(4)
#endif
#if MAX_PD>3
  PD_INIT(3)
#endif
#if MAX_PD>2
  PD_INIT(2)
#endif
#if MAX_PD>1
  PD_INIT(1)
#endif
#if MAX_PD>0
  PD_INIT(0)
#endif

// open nested loops
PD_OUTERMOST_WEIGHT(MAX_PD)
#if MAX_PD>4
  PD_OPEN(4,5)
#endif
#if MAX_PD>3
  PD_OPEN(3,4)
#endif
#if MAX_PD>2
  PD_OPEN(2,3)
#endif
#if MAX_PD>1
  PD_OPEN(1,2)
#endif
#if MAX_PD>0
  PD_OPEN(0,1)
#endif

//if (q_index==0) {printf("step:%d of %d, pars:",step,pd_stop); for (int i=0; i < NUM_PARS; i++) printf("p%d=%g ",i, local_values.vector[i]); printf("\n");}

  // ====== loop body =======
  #ifdef INVALID
  if (!INVALID(local_values.table))
  #endif
  {
     APPLY_PROJECTION();

    // Accumulate I(q)
    // Note: weight==0 must always be excluded
    if (weight > cutoff) {
      double form, shell;
      CALL_VOLUME(form, shell, local_values.table);
      weight_norm += weight;
      weighted_form += weight * form;
      weighted_shell += weight * shell;
      if (effective_radius_type != 0) {
        weighted_radius += weight * CALL_EFFECTIVE_RADIUS(effective_radius_type, local_values.table);
      }
      BUILD_ROTATION();

#if !defined(USE_GPU)
      // DLL needs to explicitly loop over the q values.
      #ifdef USE_OPENMP
      #pragma omp parallel for
      #endif
      for (q_index=0; q_index<nq; q_index++)
#endif // !USE_GPU
      {

        FETCH_Q();
        APPLY_ROTATION();

        // ======= COMPUTE SCATTERING ==========
        #if defined(MAGNETIC) && NUM_MAGNETIC > 0
          // Compute the scattering from the magnetic cross sections.
          double scattering = 0.0;
          const double qsq = qx*qx + qy*qy;
          if (qsq > 1.e-16) {
            // TODO: what is the magnetic scattering at q=0
            const double px = (qy*cos_mspin + qx*sin_mspin)/qsq;
            const double py = (qy*sin_mspin - qx*cos_mspin)/qsq;

            // loop over uu, ud real, du real, dd, ud imag, du imag
            for (unsigned int xs=0; xs<6; xs++) {
              const double xs_weight = xs_weights[xs];
              if (xs_weight > 1.e-8) {
                // Since the cross section weight is significant, set the slds
                // to the effective slds for this cross section, call the
                // kernel, and add according to weight.
                for (int sk=0; sk<NUM_MAGNETIC; sk++) {
                  const int32_t mag_index = NUM_PARS+5 + 3*sk;
                  const int32_t sld_index = slds[sk];
                  const double mx = values[mag_index];
                  const double my = values[mag_index+1];
                  const double mz = values[mag_index+2];
                  local_values.vector[sld_index] =
                    mag_sld(xs, qx, qy, px, py, values[sld_index+2], mx, my, mz);
//if (q_index==0) printf("%d: (qx,qy)=(%g,%g) xs=%d sld%d=%g p=(%g,%g) m=(%g,%g,%g)\n",
//  q_index, qx, qy, xs, sk, local_values.vector[sld_index], px, py, mx, my, mz);
                }
                scattering += xs_weight * CALL_KERNEL();
              }
            }
          }
        #else  // !MAGNETIC
          #if defined(CALL_FQ)
            CALL_KERNEL(); // sets F1 and F2 by reference
          #else
            const double scattering = CALL_KERNEL();
          #endif
        #endif // !MAGNETIC
//printf("q_index:%d %g %g %g %g\n", q_index, scattering, weight0);

<<<<<<< HEAD
        #ifdef USE_OPENCL
          #if defined(CALL_FQ)
            this_F2 += weight * F2;
            this_F1 += weight * F1;
          #else
            this_result += weight * scattering;
          #endif
        #else // !USE_OPENCL
          #if defined(CALL_FQ)
            result[2*q_index+0] += weight * F2;
            result[2*q_index+1] += weight * F1;
          #else
            result[q_index] += weight * scattering;
          #endif
        #endif // !USE_OPENCL
=======
        #if defined(USE_GPU)
          this_result += weight * scattering;
        #else // !USE_GPU
          result[q_index] += weight * scattering;
        #endif // !USE_GPU
>>>>>>> d5ce7fa8
      }
    }
  }
// close nested loops
++step;
#if MAX_PD>0
  PD_CLOSE(0)
#endif
#if MAX_PD>1
  PD_CLOSE(1)
#endif
#if MAX_PD>2
  PD_CLOSE(2)
#endif
#if MAX_PD>3
  PD_CLOSE(3)
#endif
#if MAX_PD>4
  PD_CLOSE(4)
#endif

// Remember the current result and the updated norm.
<<<<<<< HEAD
#ifdef USE_OPENCL
  #if defined(CALL_FQ)
    result[2*q_index+0] = this_F2;
    result[2*q_index+1] = this_F1;
    if (q_index == 0) {
      result[2*nq+0] = weight_norm;
      result[2*nq+1] = weighted_form;
      result[2*nq+3] = weighted_shell;
      result[2*nq+3] = weighted_radius;
    }
  #else
    result[q_index] = this_result;
    if (q_index == 0) {
      result[nq+0] = weight_norm;
      result[nq+1] = weighted_form;
      result[nq+2] = weighted_shell;
      result[nq+3] = weighted_radius;
    }
  #endif

//if (q_index == 0) printf("res: %g/%g\n", result[0], weighted_shell);
#else // !USE_OPENCL
  #if defined(CALL_FQ)
    result[2*nq] = weight_norm;
    result[2*nq+1] = weighted_form;
    result[2*nq+2] = weighted_shell;
    result[2*nq+3] = weighted_radius;
  #else
    result[nq] = weight_norm;
    result[nq+1] = weighted_form;
    result[nq+2] = weighted_shell;
    result[nq+3] = weighted_radius;
  #endif
//printf("res: %g/%g\n", result[0], weighted_shell);
#endif // !USE_OPENCL
=======
#if defined(USE_GPU)
  result[q_index] = this_result;
  if (q_index == 0) result[nq] = pd_norm;
//if (q_index == 0) printf("res: %g/%g\n", result[0], pd_norm);
#else // !USE_GPU
  result[nq] = pd_norm;
//printf("res: %g/%g\n", result[0], pd_norm);
#endif // !USE_GPU
>>>>>>> d5ce7fa8

// ** clear the macros in preparation for the next kernel **
#undef PD_INIT
#undef PD_OPEN
#undef PD_CLOSE
#undef FETCH_Q
#undef APPLY_PROJECTION
#undef BUILD_ROTATION
#undef APPLY_ROTATION
#undef CALL_KERNEL
}<|MERGE_RESOLUTION|>--- conflicted
+++ resolved
@@ -276,23 +276,15 @@
 // ==================== KERNEL CODE ========================
 kernel
 void KERNEL_NAME(
-    int32_t nq,                 // number of q values
-    const int32_t pd_start,     // where we are in the dispersity loop
-    const int32_t pd_stop,      // where we are stopping in the dispersity loop
-<<<<<<< HEAD
-    global const ProblemDetails *details,
-    global const double *values,
-    global const double *q, // nq q values, with padding to boundary
-    global double *result,  // nq+1 return values, again with padding
-    const double cutoff,     // cutoff in the dispersity weight product
+    int32_t nq,                   // number of q values
+    const int32_t pd_start,       // where we are in the dispersity loop
+    const int32_t pd_stop,        // where we are stopping in the dispersity loop
+    pglobal const ProblemDetails *details,
+    pglobal const double *values, // parameter values and distributions
+    pglobal const double *q,      // nq q values, with padding to boundary
+    pglobal double *result,       // nq+1 return values, again with padding
+    const double cutoff,          // cutoff in the dispersity weight product
     int32_t effective_radius_type // which effective radius to compute
-=======
-    pglobal const ProblemDetails *details,
-    pglobal const double *values,
-    pglobal const double *q, // nq q values, with padding to boundary
-    pglobal double *result,  // nq+1 return values, again with padding
-    const double cutoff     // cutoff in the dispersity weight product
->>>>>>> d5ce7fa8
     )
 {
 #if defined(USE_GPU)
@@ -352,43 +344,27 @@
   // results vector (one past the number of q values).
   //
   // The code differs slightly between opencl and dll since opencl is only
-  // seeing one q value (stored in the variable "this_result") while the dll
+  // seeing one q value (stored in the variable "this_F2") while the dll
   // version must loop over all q.
-<<<<<<< HEAD
-  #ifdef USE_OPENCL
+  #if defined(CALL_FQ)
+    double weight_norm = (pd_start == 0 ? 0.0 : result[2*nq]);
+    double weighted_form = (pd_start == 0 ? 0.0 : result[2*nq+1]);
+    double weighted_shell = (pd_start == 0 ? 0.0 : result[2*nq+2]);
+    double weighted_radius = (pd_start == 0 ? 0.0 : result[2*nq+3]);
+  #else
+    double weight_norm = (pd_start == 0 ? 0.0 : result[nq]);
+    double weighted_form = (pd_start == 0 ? 0.0 : result[nq+1]);
+    double weighted_shell = (pd_start == 0 ? 0.0 : result[nq+2]);
+    double weighted_radius = (pd_start == 0 ? 0.0 : result[nq+3]);
+  #endif
+  #if defined(USE_GPU)
     #if defined(CALL_FQ)
-      double weight_norm = (pd_start == 0 ? 0.0 : result[2*nq]);
-      double weighted_form = (pd_start == 0 ? 0.0 : result[2*nq+1]);
-      double weighted_shell = (pd_start == 0 ? 0.0 : result[2*nq+2]);
-      double weighted_radius = (pd_start == 0 ? 0.0 : result[2*nq+3]);
       double this_F2 = (pd_start == 0 ? 0.0 : result[2*q_index+0]);
       double this_F1 = (pd_start == 0 ? 0.0 : result[2*q_index+1]);
     #else
-      double weight_norm = (pd_start == 0 ? 0.0 : result[nq]);
-      double weighted_form = (pd_start == 0 ? 0.0 : result[nq+1]);
-      double weighted_shell = (pd_start == 0 ? 0.0 : result[nq+2]);
-      double weighted_radius = (pd_start == 0 ? 0.0 : result[nq+3]);
-      double this_result = (pd_start == 0 ? 0.0 : result[q_index]);
+      double this_F2 = (pd_start == 0 ? 0.0 : result[q_index]);
     #endif
-  #else // !USE_OPENCL
-    #if defined(CALL_FQ)
-      double weight_norm = (pd_start == 0 ? 0.0 : result[2*nq]);
-      double weighted_form = (pd_start == 0 ? 0.0 : result[2*nq+1]);
-      double weighted_shell = (pd_start == 0 ? 0.0 : result[2*nq+2]);
-      double weighted_radius = (pd_start == 0 ? 0.0 : result[2*nq+3]);
-    #else
-      double weight_norm = (pd_start == 0 ? 0.0 : result[nq]);
-      double weighted_form = (pd_start == 0 ? 0.0 : result[nq+1]);
-      double weighted_shell = (pd_start == 0 ? 0.0 : result[nq+2]);
-      double weighted_radius = (pd_start == 0 ? 0.0 : result[nq+3]);
-    #endif
-=======
-  #if defined(USE_GPU)
-    double pd_norm = (pd_start == 0 ? 0.0 : result[nq]);
-    double this_result = (pd_start == 0 ? 0.0 : result[q_index]);
   #else // !USE_GPU
-    double pd_norm = (pd_start == 0 ? 0.0 : result[nq]);
->>>>>>> d5ce7fa8
     if (pd_start == 0) {
       #ifdef USE_OPENMP
       #pragma omp parallel for
@@ -400,13 +376,8 @@
           for (int q_index=0; q_index < nq; q_index++) result[q_index] = 0.0;
       #endif
     }
-<<<<<<< HEAD
-    //if (q_index==0) printf("start %d %g %g\n", pd_start, weighted_shell, result[0]);
-#endif // !USE_OPENCL
-=======
     //if (q_index==0) printf("start %d %g %g\n", pd_start, pd_norm, result[0]);
 #endif // !USE_GPU
->>>>>>> d5ce7fa8
 
 
 // ====== macros to set up the parts of the loop =======
@@ -465,7 +436,7 @@
       for each q
           FETCH_Q         // set qx,qy from the q input vector
           APPLY_ROTATION  // convert qx,qy to qa,qb,qc
-          CALL_KERNEL     // scattering = Iqxy(qa, qb, qc, p1, p2, ...)
+          CALL_KERNEL     // F2 = Iqxy(qa, qb, qc, p1, p2, ...)
 
       ++step;  // increment counter representing position in dispersity mesh
 
@@ -745,7 +716,7 @@
         // ======= COMPUTE SCATTERING ==========
         #if defined(MAGNETIC) && NUM_MAGNETIC > 0
           // Compute the scattering from the magnetic cross sections.
-          double scattering = 0.0;
+          double F2 = 0.0;
           const double qsq = qx*qx + qy*qy;
           if (qsq > 1.e-16) {
             // TODO: what is the magnetic scattering at q=0
@@ -770,7 +741,7 @@
 //if (q_index==0) printf("%d: (qx,qy)=(%g,%g) xs=%d sld%d=%g p=(%g,%g) m=(%g,%g,%g)\n",
 //  q_index, qx, qy, xs, sk, local_values.vector[sld_index], px, py, mx, my, mz);
                 }
-                scattering += xs_weight * CALL_KERNEL();
+                F2 += xs_weight * CALL_KERNEL();
               }
             }
           }
@@ -778,34 +749,26 @@
           #if defined(CALL_FQ)
             CALL_KERNEL(); // sets F1 and F2 by reference
           #else
-            const double scattering = CALL_KERNEL();
+            const double F2 = CALL_KERNEL();
           #endif
         #endif // !MAGNETIC
-//printf("q_index:%d %g %g %g %g\n", q_index, scattering, weight0);
-
-<<<<<<< HEAD
-        #ifdef USE_OPENCL
+//printf("q_index:%d %g %g %g %g\n", q_index, F2, weight0);
+
+        #if defined(USE_GPU)
           #if defined(CALL_FQ)
             this_F2 += weight * F2;
             this_F1 += weight * F1;
           #else
-            this_result += weight * scattering;
+            this_F2 += weight * F2;
           #endif
         #else // !USE_OPENCL
           #if defined(CALL_FQ)
             result[2*q_index+0] += weight * F2;
             result[2*q_index+1] += weight * F1;
           #else
-            result[q_index] += weight * scattering;
+            result[q_index] += weight * F2;
           #endif
         #endif // !USE_OPENCL
-=======
-        #if defined(USE_GPU)
-          this_result += weight * scattering;
-        #else // !USE_GPU
-          result[q_index] += weight * scattering;
-        #endif // !USE_GPU
->>>>>>> d5ce7fa8
       }
     }
   }
@@ -827,53 +790,29 @@
   PD_CLOSE(4)
 #endif
 
-// Remember the current result and the updated norm.
-<<<<<<< HEAD
-#ifdef USE_OPENCL
+// Remember the results and the updated norm.
+#if defined(USE_GPU)
   #if defined(CALL_FQ)
-    result[2*q_index+0] = this_F2;
-    result[2*q_index+1] = this_F1;
-    if (q_index == 0) {
-      result[2*nq+0] = weight_norm;
-      result[2*nq+1] = weighted_form;
-      result[2*nq+3] = weighted_shell;
-      result[2*nq+3] = weighted_radius;
-    }
+  result[2*q_index+0] = this_F2;
+  result[2*q_index+1] = this_F1;
   #else
-    result[q_index] = this_result;
-    if (q_index == 0) {
-      result[nq+0] = weight_norm;
-      result[nq+1] = weighted_form;
-      result[nq+2] = weighted_shell;
-      result[nq+3] = weighted_radius;
-    }
+  result[q_index] = this_F2;
   #endif
-
-//if (q_index == 0) printf("res: %g/%g\n", result[0], weighted_shell);
-#else // !USE_OPENCL
-  #if defined(CALL_FQ)
+  if (q_index == 0)
+#endif
+  {
+#if defined(CALL_FQ)
     result[2*nq] = weight_norm;
     result[2*nq+1] = weighted_form;
     result[2*nq+2] = weighted_shell;
     result[2*nq+3] = weighted_radius;
-  #else
+#else
     result[nq] = weight_norm;
     result[nq+1] = weighted_form;
     result[nq+2] = weighted_shell;
     result[nq+3] = weighted_radius;
-  #endif
-//printf("res: %g/%g\n", result[0], weighted_shell);
-#endif // !USE_OPENCL
-=======
-#if defined(USE_GPU)
-  result[q_index] = this_result;
-  if (q_index == 0) result[nq] = pd_norm;
-//if (q_index == 0) printf("res: %g/%g\n", result[0], pd_norm);
-#else // !USE_GPU
-  result[nq] = pd_norm;
-//printf("res: %g/%g\n", result[0], pd_norm);
-#endif // !USE_GPU
->>>>>>> d5ce7fa8
+#endif
+  }
 
 // ** clear the macros in preparation for the next kernel **
 #undef PD_INIT

--- conflicted
+++ resolved
@@ -49,13 +49,8 @@
 import os
 from os.path import join as joinpath, split as splitpath, splitext
 import tempfile
-<<<<<<< HEAD
 import ctypes as ct  # type: ignore
 from ctypes import c_void_p, c_int32, c_longdouble, c_double, c_float  # type: ignore
-=======
-import ctypes as ct
-from ctypes import c_void_p, c_int, c_longdouble, c_double, c_float
->>>>>>> 47e498b5
 
 import numpy as np  # type: ignore
 
@@ -124,7 +119,7 @@
     any path or extension, with a form such as 'sas_sphere32'.
     """
     bits = 8*dtype.itemsize
-    return "sas_%s%d"%(model_info.id, bits)
+    return "sas%d_%s"%(bits, model_info.id)
 
 
 def dll_path(model_info, dtype):
@@ -161,20 +156,6 @@
         dtype = F64  # Force 64-bit dll
     # Note: dtype may be F128 for long double precision
 
-<<<<<<< HEAD
-    newest = generate.timestamp(model_info)
-    dll = dll_path(model_info, dtype)
-    if not os.path.exists(dll) or os.path.getmtime(dll) < newest:
-        basename = dll_name(model_info, dtype) + "_"
-        fid, filename = tempfile.mkstemp(suffix=".c", prefix=basename)
-=======
-    if dtype == generate.F32: # 32-bit dll
-        tempfile_prefix = 'sas_' + model_info['name'] + '32_'
-    elif dtype == generate.F64:
-        tempfile_prefix = 'sas_' + model_info['name'] + '64_'
-    else:
-        tempfile_prefix = 'sas_' + model_info['name'] + '128_'
- 
     dll = dll_path(model_info, dtype)
 
     if not os.path.exists(dll):
@@ -185,12 +166,11 @@
         need_recompile = False
     else:
         dll_time = os.path.getmtime(dll)
-        source_files = generate.model_sources(model_info) + [model_info['filename']]
-        newest_source = max(os.path.getmtime(f) for f in source_files)
+        newest_source = generate.timestamp(model_info)
         need_recompile = dll_time < newest_source
     if need_recompile:
-        fid, filename = tempfile.mkstemp(suffix=".c", prefix=tempfile_prefix)
->>>>>>> 47e498b5
+        basename = dll_name(model_info, dtype) + "_"
+        fid, filename = tempfile.mkstemp(suffix=".c", prefix=basename)
         source = generate.convert_type(source, dtype)
         os.fdopen(fid, "w").write(source)
         command = COMPILE%{"source":filename, "output":dll}
@@ -287,14 +267,8 @@
             dll = ct.CDLL(self.dllpath)
             libHandle = dll._handle
             #libHandle = ct.c_void_p(dll._handle)
-<<<<<<< HEAD
             del dll, self._dll
             self._dll = None
-            #_ctypes.FreeLibrary(libHandle)
-=======
-            del dll, self.dll
-            self.dll = None
->>>>>>> 47e498b5
             ct.windll.kernel32.FreeLibrary(libHandle)
         else:    
             pass 

--- conflicted
+++ resolved
@@ -362,15 +362,10 @@
     #Test the the model produces the parameters that we would expect
     model = load_model("cylinder@hardsphere*sphere")
     actual = [p.name for p in model.info.parameters.kernel_parameters]
-<<<<<<< HEAD
-    target = ("sld sld_solvent radius length theta phi volfraction"
-              " beta_mode A_sld A_sld_solvent A_radius").split()
-=======
     target = ("sld sld_solvent radius length theta phi"
               " radius_effective volfraction "
               " structure_factor_mode radius_effective_mode"
               " A_sld A_sld_solvent A_radius").split()
->>>>>>> d2993270
     assert target == actual, "%s != %s"%(target, actual)
 
 if __name__ == "__main__":

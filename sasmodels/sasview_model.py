--- conflicted
+++ resolved
@@ -25,7 +25,6 @@
 from . import core
 from . import custom
 from . import generate
-<<<<<<< HEAD
 from . import weights
 from . import details
 from . import modelinfo
@@ -33,11 +32,6 @@
 try:
     from typing import Dict, Mapping, Any, Sequence, Tuple, NamedTuple, List, Optional
     from .modelinfo import ModelInfo, Parameter
-=======
-
-try:
-    from typing import Dict, Mapping, Any, Sequence, Tuple, NamedTuple, List, Optional
->>>>>>> 81ec7c88
     from .kernel import KernelModel
     MultiplicityInfoType = NamedTuple(
         'MuliplicityInfo',
@@ -53,10 +47,7 @@
     ["number", "control", "choices", "x_axis_label"],
 )
 
-<<<<<<< HEAD
 # TODO: figure out how to say that the return type is a subclass
-=======
->>>>>>> 81ec7c88
 def load_standard_models():
     # type: () -> List[type]
     """
@@ -103,20 +94,11 @@
     """
     Convert *model_info* into a SasView model wrapper.
     """
-<<<<<<< HEAD
     def __init__(self, multiplicity=None):
         SasviewModel.__init__(self, multiplicity=multiplicity)
     attrs = _generate_model_attributes(model_info)
     attrs['__init__'] = __init__
     ConstructedModel = type(model_info.name, (SasviewModel,), attrs)
-=======
-    model_info['variant_info'] = None  # temporary hack for older sasview
-    def __init__(self, multiplicity=1):
-        SasviewModel.__init__(self, multiplicity=multiplicity)
-    attrs = _generate_model_attributes(model_info)
-    attrs['__init__'] = __init__
-    ConstructedModel = type(model_info['id'], (SasviewModel,), attrs)
->>>>>>> 81ec7c88
     return ConstructedModel
 
 def _generate_model_attributes(model_info):
@@ -131,8 +113,8 @@
     """
     attrs = {}  # type: Dict[str, Any]
     attrs['_model_info'] = model_info
-<<<<<<< HEAD
     attrs['name'] = model_info.name
+    attrs['id'] = model_info.id
     attrs['description'] = model_info.description
     attrs['category'] = None
 
@@ -175,31 +157,6 @@
             orientation_params.append(p.name)
             magnetic_params.append(p.name)
             fixed.append(p.name+".width")
-=======
-    attrs['name'] = model_info['name']
-    attrs['id'] = model_info['id']
-    attrs['description'] = model_info['description']
-    attrs['category'] = model_info['category']
-
-    # TODO: allow model to override axis labels input/output name/unit
-
-    #self.is_multifunc = False
-    non_fittable = []  # type: List[str]
-    variants = MultiplicityInfo(0, "", [], "")
-    attrs['is_structure_factor'] = model_info['structure_factor']
-    attrs['is_form_factor'] = model_info['ER'] is not None
-    attrs['is_multiplicity_model'] = variants[0] > 1
-    attrs['multiplicity_info'] = variants
-
-    partype = model_info['partype']
-    orientation_params = (
-            partype['orientation']
-            + [n + '.width' for n in partype['orientation']]
-            + partype['magnetic'])
-    magnetic_params = partype['magnetic']
-    fixed = [n + '.width' for n in partype['pd-2d']]
-
->>>>>>> 81ec7c88
     attrs['orientation_params'] = tuple(orientation_params)
     attrs['magnetic_params'] = tuple(magnetic_params)
     attrs['fixed'] = tuple(fixed)
@@ -267,11 +224,7 @@
     #: multiplicity used, or None if no multiplicity controls
     multiplicity = None     # type: Optional[int]
 
-<<<<<<< HEAD
     def __init__(self, multiplicity=None):
-=======
-    def __init__(self, multiplicity):
->>>>>>> 81ec7c88
         # type: () -> None
         print("initializing", self.name)
         #raise Exception("first initialization")
@@ -281,7 +234,6 @@
         ## to store dispersity reference.
         self._persistency_dict = {}
 
-<<<<<<< HEAD
         # TODO: _persistency_dict to persistency_dict throughout sasview
         # TODO: refactor multiplicity to encompass variants
         # TODO: dispersion should be a class
@@ -302,14 +254,10 @@
             hidden |= set([self.multiplicity_info.control])
         else:
             hidden = set()
-=======
-        self.multiplicity = multiplicity
->>>>>>> 81ec7c88
 
         self.params = collections.OrderedDict()
         self.dispersion = {}
         self.details = {}
-<<<<<<< HEAD
         for p in self._model_info.parameters.user_parameters():
             if p.name in hidden:
                 continue
@@ -325,20 +273,6 @@
                     'nsigmas': 3,
                     'type': 'gaussian',
                 }
-=======
-
-        for p in self._model_info['parameters']:
-            self.params[p.name] = p.default
-            self.details[p.name] = [p.units] + p.limits
-
-        for name in self._model_info['partype']['pd-2d']:
-            self.dispersion[name] = {
-                'width': 0,
-                'npts': 35,
-                'nsigmas': 3,
-                'type': 'gaussian',
-            }
->>>>>>> 81ec7c88
 
     def __get_state__(self):
         # type: () -> Dict[str, Any]

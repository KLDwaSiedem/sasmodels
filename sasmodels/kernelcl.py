"""
GPU driver for C kernels

There should be a single GPU environment running on the system.  This
environment is constructed on the first call to :func:`env`, and the
same environment is returned on each call.

After retrieving the environment, the next step is to create the kernel.
This is done with a call to :meth:`GpuEnvironment.make_kernel`, which
returns the type of data used by the kernel.

Next a :class:`GpuData` object should be created with the correct kind
of data.  This data object can be used by multiple kernels, for example,
if the target model is a weighted sum of multiple kernels.  The data
should include any extra evaluation points required to compute the proper
data smearing.  This need not match the square grid for 2D data if there
is an index saying which q points are active.

Together the GpuData, the program, and a device form a :class:`GpuKernel`.
This kernel is used during fitting, receiving new sets of parameters and
evaluating them.  The output value is stored in an output buffer on the
devices, where it can be combined with other structure factors and form
factors and have instrumental resolution effects applied.

In order to use OpenCL for your models, you will need OpenCL drivers for
your machine.  These should be available from your graphics card vendor.
Intel provides OpenCL drivers for CPUs as well as their integrated HD
graphics chipsets.  AMD also provides drivers for Intel CPUs, but as of
this writing the performance is lacking compared to the Intel drivers.
NVidia combines drivers for CUDA and OpenCL in one package.  The result
is a bit messy if you have multiple drivers installed.  You can see which
drivers are available by starting python and running:

    import pyopencl as cl
    cl.create_some_context(interactive=True)

Once you have done that, it will show the available drivers which you
can select.  It will then tell you that you can use these drivers
automatically by setting the SAS_OPENCL environment variable, which is
PYOPENCL_CTX equivalent but not conflicting with other pyopnecl programs.

Some graphics cards have multiple devices on the same card.  You cannot
yet use both of them concurrently to evaluate models, but you can run
the program twice using a different device for each session.

OpenCL kernels are compiled when needed by the device driver.  Some
drivers produce compiler output even when there is no error.  You
can see the output by setting PYOPENCL_COMPILER_OUTPUT=1.  It should be
harmless, albeit annoying.
"""
from __future__ import print_function

import os
import warnings
import logging
import time

import numpy as np  # type: ignore


# Attempt to setup opencl. This may fail if the opencl package is not
# installed or if it is installed but there are no devices available.
try:
    import pyopencl as cl  # type: ignore
    from pyopencl import mem_flags as mf
    from pyopencl.characterize import get_fast_inaccurate_build_options
    # Ask OpenCL for the default context so that we know that one exists
    cl.create_some_context(interactive=False)
    HAVE_OPENCL = True
    OPENCL_ERROR = ""
except Exception as exc:
    HAVE_OPENCL = False
    OPENCL_ERROR = str(exc)

from . import generate
from .kernel import KernelModel, Kernel

# pylint: disable=unused-import
try:
    from typing import Tuple, Callable, Any
    from .modelinfo import ModelInfo
    from .details import CallDetails
except ImportError:
    pass
# pylint: enable=unused-import

# CRUFT: pyopencl < 2017.1  (as of June 2016 needs quotes around include path)
def quote_path(v):
    """
    Quote the path if it is not already quoted.

    If v starts with '-', then assume that it is a -I option or similar
    and do not quote it.  This is fragile:  -Ipath with space needs to
    be quoted.
    """
    return '"'+v+'"' if v and ' ' in v and not v[0] in "\"'-" else v

def fix_pyopencl_include():
    """
    Monkey patch pyopencl to allow spaces in include file path.
    """
    import pyopencl as cl
    if hasattr(cl, '_DEFAULT_INCLUDE_OPTIONS'):
        cl._DEFAULT_INCLUDE_OPTIONS = [quote_path(v) for v in cl._DEFAULT_INCLUDE_OPTIONS]

if HAVE_OPENCL:
    fix_pyopencl_include()

# The max loops number is limited by the amount of local memory available
# on the device.  You don't want to make this value too big because it will
# waste resources, nor too small because it may interfere with users trying
# to do their polydispersity calculations.  A value of 1024 should be much
# larger than necessary given that cost grows as npts^k where k is the number
# of polydisperse parameters.
MAX_LOOPS = 2048


# Pragmas for enable OpenCL features.  Be sure to protect them so that they
# still compile even if OpenCL is not present.
_F16_PRAGMA = """\
#if defined(__OPENCL_VERSION__) // && !defined(cl_khr_fp16)
#  pragma OPENCL EXTENSION cl_khr_fp16: enable
#endif
"""

_F64_PRAGMA = """\
#if defined(__OPENCL_VERSION__) // && !defined(cl_khr_fp64)
#  pragma OPENCL EXTENSION cl_khr_fp64: enable
#endif
"""

def use_opencl():
    return HAVE_OPENCL and os.environ.get("SAS_OPENCL", "").lower() != "none"

ENV = None
def reset_environment():
    """
    Call to create a new OpenCL context, such as after a change to SAS_OPENCL.
    """
    global ENV
    ENV = GpuEnvironment() if use_opencl() else None

def environment():
    # type: () -> "GpuEnvironment"
    """
    Returns a singleton :class:`GpuEnvironment`.

    This provides an OpenCL context and one queue per device.
    """
    if ENV is None:
        if not HAVE_OPENCL:
            raise RuntimeError("OpenCL startup failed with ***"
                               + OPENCL_ERROR + "***; using C compiler instead")
        reset_environment()
        if ENV is None:
            raise RuntimeError("SAS_OPENCL=None in environment")
    return ENV

def has_type(device, dtype):
    # type: (cl.Device, np.dtype) -> bool
    """
    Return true if device supports the requested precision.
    """
    if dtype == generate.F32:
        return True
    elif dtype == generate.F64:
        return "cl_khr_fp64" in device.extensions
    elif dtype == generate.F16:
        return "cl_khr_fp16" in device.extensions
    else:
        return False

def get_warp(kernel, queue):
    # type: (cl.Kernel, cl.CommandQueue) -> int
    """
    Return the size of an execution batch for *kernel* running on *queue*.
    """
    return kernel.get_work_group_info(
        cl.kernel_work_group_info.PREFERRED_WORK_GROUP_SIZE_MULTIPLE,
        queue.device)

def _stretch_input(vector, dtype, extra=1e-3, boundary=32):
    # type: (np.ndarray, np.dtype, float, int) -> np.ndarray
    """
    Stretch an input vector to the correct boundary.

    Performance on the kernels can drop by a factor of two or more if the
    number of values to compute does not fall on a nice power of two
    boundary.   The trailing additional vector elements are given a
    value of *extra*, and so f(*extra*) will be computed for each of
    them.  The returned array will thus be a subset of the computed array.

    *boundary* should be a power of 2 which is at least 32 for good
    performance on current platforms (as of Jan 2015).  It should
    probably be the max of get_warp(kernel,queue) and
    device.min_data_type_align_size//4.
    """
    remainder = vector.size % boundary
    if remainder != 0:
        size = vector.size + (boundary - remainder)
        vector = np.hstack((vector, [extra] * (size - vector.size)))
    return np.ascontiguousarray(vector, dtype=dtype)


def compile_model(context, source, dtype, fast=False):
    # type: (cl.Context, str, np.dtype, bool) -> cl.Program
    """
    Build a model to run on the gpu.

    Returns the compiled program and its type.

    Raises an error if the desired precision is not available.
    """
    dtype = np.dtype(dtype)
    if not all(has_type(d, dtype) for d in context.devices):
        raise RuntimeError("%s not supported for devices"%dtype)

    source_list = [generate.convert_type(source, dtype)]

    if dtype == generate.F16:
        source_list.insert(0, _F16_PRAGMA)
    elif dtype == generate.F64:
        source_list.insert(0, _F64_PRAGMA)

    # Note: USE_SINCOS makes the intel cpu slower under opencl
    if context.devices[0].type == cl.device_type.GPU:
        source_list.insert(0, "#define USE_SINCOS\n")
    options = (get_fast_inaccurate_build_options(context.devices[0])
               if fast else [])
    source = "\n".join(source_list)
    program = cl.Program(context, source).build(options=options)
    #print("done with "+program)
    return program


# for now, this returns one device in the context
# TODO: create a context that contains all devices on all platforms
class GpuEnvironment(object):
    """
    GPU context, with possibly many devices, and one queue per device.
    """
    def __init__(self):
        # type: () -> None
        # find gpu context
        #self.context = cl.create_some_context()

        self.context = None
        if 'SAS_OPENCL' in os.environ:
            #Setting PYOPENCL_CTX as a SAS_OPENCL to create cl context
            os.environ["PYOPENCL_CTX"] = os.environ["SAS_OPENCL"]
        if 'PYOPENCL_CTX' in os.environ:
            self._create_some_context()

        if not self.context:
            self.context = _get_default_context()

        # Byte boundary for data alignment
        #self.data_boundary = max(d.min_data_type_align_size
        #                         for d in self.context.devices)
        self.queues = [cl.CommandQueue(context, context.devices[0])
                       for context in self.context]
        self.compiled = {}

    def has_type(self, dtype):
        # type: (np.dtype) -> bool
        """
        Return True if all devices support a given type.
        """
        return any(has_type(d, dtype)
                   for context in self.context
                   for d in context.devices)

    def get_queue(self, dtype):
        # type: (np.dtype) -> cl.CommandQueue
        """
        Return a command queue for the kernels of type dtype.
        """
        for context, queue in zip(self.context, self.queues):
            if all(has_type(d, dtype) for d in context.devices):
                return queue

    def get_context(self, dtype):
        # type: (np.dtype) -> cl.Context
        """
        Return a OpenCL context for the kernels of type dtype.
        """
        for context in self.context:
            if all(has_type(d, dtype) for d in context.devices):
                return context

    def _create_some_context(self):
        # type: () -> cl.Context
        """
        Protected call to cl.create_some_context without interactivity.  Use
        this if SAS_OPENCL is set in the environment.  Sets the *context*
        attribute.
        """
        try:
            self.context = [cl.create_some_context(interactive=False)]
        except Exception as exc:
            warnings.warn(str(exc))
            warnings.warn("pyopencl.create_some_context() failed")
            warnings.warn("the environment variable 'SAS_OPENCL' might not be set correctly")

    def compile_program(self, name, source, dtype, fast, timestamp):
        # type: (str, str, np.dtype, bool, float) -> cl.Program
        """
        Compile the program for the device in the given context.
        """
        # Note: PyOpenCL caches based on md5 hash of source, options and device
        # so we don't really need to cache things for ourselves.  I'll do so
        # anyway just to save some data munging time.
        tag = generate.tag_source(source)
        key = "%s-%s-%s%s"%(name, dtype, tag, ("-fast" if fast else ""))
        # Check timestamp on program
        program, program_timestamp = self.compiled.get(key, (None, np.inf))
        if program_timestamp < timestamp:
            del self.compiled[key]
        if key not in self.compiled:
            context = self.get_context(dtype)
            logging.info("building %s for OpenCL %s", key,
                         context.devices[0].name.strip())
            program = compile_model(self.get_context(dtype),
                                    str(source), dtype, fast)
            self.compiled[key] = (program, timestamp)
        return program

def _get_default_context():
    # type: () -> List[cl.Context]
    """
    Get an OpenCL context, preferring GPU over CPU, and preferring Intel
    drivers over AMD drivers.
    """
    # Note: on mobile devices there is automatic clock scaling if either the
    # CPU or the GPU is underutilized; probably doesn't affect us, but we if
    # it did, it would mean that putting a busy loop on the CPU while the GPU
    # is running may increase throughput.
    #
    # Macbook pro, base install:
    #     {'Apple': [Intel CPU, NVIDIA GPU]}
    # Macbook pro, base install:
    #     {'Apple': [Intel CPU, Intel GPU]}
    # 2 x nvidia 295 with Intel and NVIDIA opencl drivers installed
    #     {'Intel': [CPU], 'NVIDIA': [GPU, GPU, GPU, GPU]}
    gpu, cpu = None, None
    for platform in cl.get_platforms():
        # AMD provides a much weaker CPU driver than Intel/Apple, so avoid it.
        # If someone has bothered to install the AMD/NVIDIA drivers, prefer
        # them over the integrated graphics driver that may have been supplied
        # with the CPU chipset.
        preferred_cpu = (platform.vendor.startswith('Intel')
                         or platform.vendor.startswith('Apple'))
        preferred_gpu = (platform.vendor.startswith('Advanced')
                         or platform.vendor.startswith('NVIDIA'))
        for device in platform.get_devices():
            if device.type == cl.device_type.GPU:
                # If the existing type is not GPU then it will be CUSTOM
                # or ACCELERATOR so don't override it.
                if gpu is None or (preferred_gpu and gpu.type == cl.device_type.GPU):
                    gpu = device
            elif device.type == cl.device_type.CPU:
                if cpu is None or preferred_cpu:
                    cpu = device
            else:
                # System has cl.device_type.ACCELERATOR or cl.device_type.CUSTOM
                # Intel Phi for example registers as an accelerator
                # Since the user installed a custom device on their system
                # and went through the pain of sorting out OpenCL drivers for
                # it, lets assume they really do want to use it as their
                # primary compute device.
                gpu = device

    # order the devices by gpu then by cpu; when searching for an available
    # device by data type they will be checked in this order, which means
    # that if the gpu supports double then the cpu will never be used (though
    # we may make it possible to explicitly request the cpu at some point).
    devices = []
    if gpu is not None:
        devices.append(gpu)
    if cpu is not None:
        devices.append(cpu)
    return [cl.Context([d]) for d in devices]


class GpuModel(KernelModel):
    """
    GPU wrapper for a single model.

    *source* and *model_info* are the model source and interface as returned
    from :func:`generate.make_source` and :func:`generate.make_model_info`.

    *dtype* is the desired model precision.  Any numpy dtype for single
    or double precision floats will do, such as 'f', 'float32' or 'single'
    for single and 'd', 'float64' or 'double' for double.  Double precision
    is an optional extension which may not be available on all devices.
    Half precision ('float16','half') may be available on some devices.
    Fast precision ('fast') is a loose version of single precision, indicating
    that the compiler is allowed to take shortcuts.
    """
    def __init__(self, source, model_info, dtype=generate.F32, fast=False):
        # type: (Dict[str,str], ModelInfo, np.dtype, bool) -> None
        self.info = model_info
        self.source = source
        self.dtype = dtype
        self.fast = fast
        self.program = None # delay program creation
        self._kernels = None

    def __getstate__(self):
        # type: () -> Tuple[ModelInfo, str, np.dtype, bool]
        return self.info, self.source, self.dtype, self.fast

    def __setstate__(self, state):
        # type: (Tuple[ModelInfo, str, np.dtype, bool]) -> None
        self.info, self.source, self.dtype, self.fast = state
        self.program = None

    def make_kernel(self, q_vectors):
        # type: (List[np.ndarray]) -> "GpuKernel"
        if self.program is None:
            compile_program = environment().compile_program
            timestamp = generate.ocl_timestamp(self.info)
            self.program = compile_program(
                self.info.name,
                self.source['opencl'],
                self.dtype,
                self.fast,
                timestamp)
            variants = ['Iq', 'Iqxy', 'Imagnetic']
            names = [generate.kernel_name(self.info, k) for k in variants]
            kernels = [getattr(self.program, k) for k in names]
            self._kernels = dict((k, v) for k, v in zip(variants, kernels))
        is_2d = len(q_vectors) == 2
        if is_2d:
            kernel = [self._kernels['Iqxy'], self._kernels['Imagnetic']]
        else:
            kernel = [self._kernels['Iq']]*2
        return GpuKernel(kernel, self.dtype, self.info, q_vectors)

    def release(self):
        # type: () -> None
        """
        Free the resources associated with the model.
        """
        if self.program is not None:
            self.program = None

    def __del__(self):
        # type: () -> None
        self.release()

# TODO: check that we don't need a destructor for buffers which go out of scope
class GpuInput(object):
    """
    Make q data available to the gpu.

    *q_vectors* is a list of q vectors, which will be *[q]* for 1-D data,
    and *[qx, qy]* for 2-D data.  Internally, the vectors will be reallocated
    to get the best performance on OpenCL, which may involve shifting and
    stretching the array to better match the memory architecture.  Additional
    points will be evaluated with *q=1e-3*.

    *dtype* is the data type for the q vectors. The data type should be
    set to match that of the kernel, which is an attribute of
    :class:`GpuProgram`.  Note that not all kernels support double
    precision, so even if the program was created for double precision,
    the *GpuProgram.dtype* may be single precision.

    Call :meth:`release` when complete.  Even if not called directly, the
    buffer will be released when the data object is freed.
    """
    def __init__(self, q_vectors, dtype=generate.F32):
        # type: (List[np.ndarray], np.dtype) -> None
        # TODO: do we ever need double precision q?
        env = environment()
        self.nq = q_vectors[0].size
        self.dtype = np.dtype(dtype)
        self.is_2d = (len(q_vectors) == 2)
        # TODO: stretch input based on get_warp()
        # not doing it now since warp depends on kernel, which is not known
        # at this point, so instead using 32, which is good on the set of
        # architectures tested so far.
        extra_q = 3  # total weight, weighted volume and weighted radius
        if self.is_2d:
            width = ((self.nq+15+extra_q)//16)*16
            self.q = np.empty((width, 2), dtype=dtype)
            self.q[:self.nq, 0] = q_vectors[0]
            self.q[:self.nq, 1] = q_vectors[1]
        else:
            width = ((self.nq+31+extra_q)//32)*32
            self.q = np.empty(width, dtype=dtype)
            self.q[:self.nq] = q_vectors[0]
        self.global_size = [self.q.shape[0]]
        context = env.get_context(self.dtype)
        #print("creating inputs of size", self.global_size)
        self.q_b = cl.Buffer(context, mf.READ_ONLY | mf.COPY_HOST_PTR,
                             hostbuf=self.q)

    def release(self):
        # type: () -> None
        """
        Free the memory.
        """
        if self.q_b is not None:
            self.q_b.release()
            self.q_b = None

    def __del__(self):
        # type: () -> None
        self.release()

class GpuKernel(Kernel):
    """
    Callable SAS kernel.

    *kernel* is the GpuKernel object to call

    *model_info* is the module information

    *q_vectors* is the q vectors at which the kernel should be evaluated

    *dtype* is the kernel precision

    The resulting call method takes the *pars*, a list of values for
    the fixed parameters to the kernel, and *pd_pars*, a list of (value,weight)
    vectors for the polydisperse parameters.  *cutoff* determines the
    integration limits: any points with combined weight less than *cutoff*
    will not be calculated.

    Call :meth:`release` when done with the kernel instance.
    """
    def __init__(self, kernel, dtype, model_info, q_vectors):
        # type: (cl.Kernel, np.dtype, ModelInfo, List[np.ndarray]) -> None
        q_input = GpuInput(q_vectors, dtype)
        self.kernel = kernel
        self.info = model_info
        self.dtype = dtype
        self.dim = '2d' if q_input.is_2d else '1d'
        # leave room for f1/f2 results in case we need to compute beta for 1d models
<<<<<<< HEAD
        num_returns = 1 if self.dim == '2d' else 2  #
        # plus 1 for the normalization value
        self.result = np.empty((q_input.nq+1)*num_returns, dtype)
=======
        nout = 2 if self.info.have_Fq and self.dim == '1d' else 1
        # plus 3 weight, volume, radius
        self.result = np.empty(q_input.nq*nout + 3, self.dtype)
>>>>>>> d2993270

        # Inputs and outputs for each kernel call
        # Note: res may be shorter than res_b if global_size != nq
        env = environment()
        self.queue = env.get_queue(dtype)

        self.result_b = cl.Buffer(self.queue.context, mf.READ_WRITE,
<<<<<<< HEAD
                                  q_input.global_size[0] * num_returns * dtype.itemsize)
=======
                                  q_input.global_size[0] * nout * dtype.itemsize)
>>>>>>> d2993270
        self.q_input = q_input # allocated by GpuInput above

        self._need_release = [self.result_b, self.q_input]
        self.real = (np.float32 if dtype == generate.F32
                     else np.float64 if dtype == generate.F64
                     else np.float16 if dtype == generate.F16
                     else np.float32)  # will never get here, so use np.float32

<<<<<<< HEAD
    def Iq(self, call_details, values, cutoff, magnetic):
        # type: (CallDetails, np.ndarray, np.ndarray, float, bool) -> np.ndarray
        self._call_kernel(call_details, values, cutoff, magnetic)
        #print("returned",self.q_input.q, self.result)
        pd_norm = self.result[self.q_input.nq]
        scale = values[0]/(pd_norm if pd_norm != 0.0 else 1.0)
        background = values[1]
        #print("scale",scale,background)
        return scale*self.result[:self.q_input.nq] + background
    __call__ = Iq

    def beta(self, call_details, values, cutoff, magnetic):
        # type: (CallDetails, np.ndarray, np.ndarray, float, bool) -> np.ndarray
        if self.dim == '2d':
            raise NotImplementedError("beta not yet supported for 2D")
        self._call_kernel(call_details, values, cutoff, magnetic)
        w_norm = self.result[2*self.q_input.nq + 1]
        pd_norm = self.result[self.q_input.nq]
        if w_norm == 0.:
            w_norm = 1.
        F2 = self.result[:self.q_input.nq]/w_norm
        F1 = self.result[self.q_input.nq+1:2*self.q_input.nq+1]/w_norm
        volume_avg = pd_norm/w_norm
        return F1, F2, volume_avg

    def _call_kernel(self, call_details, values, cutoff, magnetic):
=======
    def _call_kernel(self, call_details, values, cutoff, magnetic, effective_radius_type):
>>>>>>> d2993270
        # type: (CallDetails, np.ndarray, np.ndarray, float, bool) -> np.ndarray
        context = self.queue.context
        # Arrange data transfer to card
        details_b = cl.Buffer(context, mf.READ_ONLY | mf.COPY_HOST_PTR,
                              hostbuf=call_details.buffer)
        values_b = cl.Buffer(context, mf.READ_ONLY | mf.COPY_HOST_PTR,
                             hostbuf=values)

        kernel = self.kernel[1 if magnetic else 0]
        args = [
            np.uint32(self.q_input.nq), None, None,
            details_b, values_b, self.q_input.q_b, self.result_b,
            self.real(cutoff),
            np.uint32(effective_radius_type),
        ]
        #print("Calling OpenCL")
        #call_details.show(values)
        #Call kernel and retrieve results
        wait_for = None
        last_nap = time.clock()
        step = 1000000//self.q_input.nq + 1
        for start in range(0, call_details.num_eval, step):
            stop = min(start + step, call_details.num_eval)
            #print("queuing",start,stop)
            args[1:3] = [np.int32(start), np.int32(stop)]
            wait_for = [kernel(self.queue, self.q_input.global_size, None,
                               *args, wait_for=wait_for)]
            if stop < call_details.num_eval:
                # Allow other processes to run
                wait_for[0].wait()
                current_time = time.clock()
                if current_time - last_nap > 0.5:
                    time.sleep(0.05)
                    last_nap = current_time
        cl.enqueue_copy(self.queue, self.result, self.result_b)
        #print("result", self.result)

        # Free buffers
        for v in (details_b, values_b):
            if v is not None:
                v.release()

    def release(self):
        # type: () -> None
        """
        Release resources associated with the kernel.
        """
        for v in self._need_release:
            v.release()
        self._need_release = []

    def __del__(self):
        # type: () -> None
        self.release()<|MERGE_RESOLUTION|>--- conflicted
+++ resolved
@@ -537,15 +537,9 @@
         self.dtype = dtype
         self.dim = '2d' if q_input.is_2d else '1d'
         # leave room for f1/f2 results in case we need to compute beta for 1d models
-<<<<<<< HEAD
-        num_returns = 1 if self.dim == '2d' else 2  #
-        # plus 1 for the normalization value
-        self.result = np.empty((q_input.nq+1)*num_returns, dtype)
-=======
         nout = 2 if self.info.have_Fq and self.dim == '1d' else 1
         # plus 3 weight, volume, radius
         self.result = np.empty(q_input.nq*nout + 3, self.dtype)
->>>>>>> d2993270
 
         # Inputs and outputs for each kernel call
         # Note: res may be shorter than res_b if global_size != nq
@@ -553,11 +547,7 @@
         self.queue = env.get_queue(dtype)
 
         self.result_b = cl.Buffer(self.queue.context, mf.READ_WRITE,
-<<<<<<< HEAD
-                                  q_input.global_size[0] * num_returns * dtype.itemsize)
-=======
                                   q_input.global_size[0] * nout * dtype.itemsize)
->>>>>>> d2993270
         self.q_input = q_input # allocated by GpuInput above
 
         self._need_release = [self.result_b, self.q_input]
@@ -566,36 +556,7 @@
                      else np.float16 if dtype == generate.F16
                      else np.float32)  # will never get here, so use np.float32
 
-<<<<<<< HEAD
-    def Iq(self, call_details, values, cutoff, magnetic):
-        # type: (CallDetails, np.ndarray, np.ndarray, float, bool) -> np.ndarray
-        self._call_kernel(call_details, values, cutoff, magnetic)
-        #print("returned",self.q_input.q, self.result)
-        pd_norm = self.result[self.q_input.nq]
-        scale = values[0]/(pd_norm if pd_norm != 0.0 else 1.0)
-        background = values[1]
-        #print("scale",scale,background)
-        return scale*self.result[:self.q_input.nq] + background
-    __call__ = Iq
-
-    def beta(self, call_details, values, cutoff, magnetic):
-        # type: (CallDetails, np.ndarray, np.ndarray, float, bool) -> np.ndarray
-        if self.dim == '2d':
-            raise NotImplementedError("beta not yet supported for 2D")
-        self._call_kernel(call_details, values, cutoff, magnetic)
-        w_norm = self.result[2*self.q_input.nq + 1]
-        pd_norm = self.result[self.q_input.nq]
-        if w_norm == 0.:
-            w_norm = 1.
-        F2 = self.result[:self.q_input.nq]/w_norm
-        F1 = self.result[self.q_input.nq+1:2*self.q_input.nq+1]/w_norm
-        volume_avg = pd_norm/w_norm
-        return F1, F2, volume_avg
-
-    def _call_kernel(self, call_details, values, cutoff, magnetic):
-=======
     def _call_kernel(self, call_details, values, cutoff, magnetic, effective_radius_type):
->>>>>>> d2993270
         # type: (CallDetails, np.ndarray, np.ndarray, float, bool) -> np.ndarray
         context = self.queue.context
         # Arrange data transfer to card

"""
GPU driver for C kernels

TODO: docs are out of date

There should be a single GPU environment running on the system.  This
environment is constructed on the first call to :func:`env`, and the
same environment is returned on each call.

After retrieving the environment, the next step is to create the kernel.
This is done with a call to :meth:`GpuEnvironment.make_kernel`, which
returns the type of data used by the kernel.

Next a :class:`GpuData` object should be created with the correct kind
of data.  This data object can be used by multiple kernels, for example,
if the target model is a weighted sum of multiple kernels.  The data
should include any extra evaluation points required to compute the proper
data smearing.  This need not match the square grid for 2D data if there
is an index saying which q points are active.

Together the GpuData, the program, and a device form a :class:`GpuKernel`.
This kernel is used during fitting, receiving new sets of parameters and
evaluating them.  The output value is stored in an output buffer on the
devices, where it can be combined with other structure factors and form
factors and have instrumental resolution effects applied.

In order to use OpenCL for your models, you will need OpenCL drivers for
your machine.  These should be available from your graphics card vendor.
Intel provides OpenCL drivers for CPUs as well as their integrated HD
graphics chipsets.  AMD also provides drivers for Intel CPUs, but as of
this writing the performance is lacking compared to the Intel drivers.
NVidia combines drivers for CUDA and OpenCL in one package.  The result
is a bit messy if you have multiple drivers installed.  You can see which
drivers are available by starting python and running:

    import pyopencl as cl
    cl.create_some_context(interactive=True)

Once you have done that, it will show the available drivers which you
can select.  It will then tell you that you can use these drivers
automatically by setting the SAS_OPENCL environment variable, which is
PYOPENCL_CTX equivalent but not conflicting with other pyopnecl programs.

Some graphics cards have multiple devices on the same card.  You cannot
yet use both of them concurrently to evaluate models, but you can run
the program twice using a different device for each session.

OpenCL kernels are compiled when needed by the device driver.  Some
drivers produce compiler output even when there is no error.  You
can see the output by setting PYOPENCL_COMPILER_OUTPUT=1.  It should be
harmless, albeit annoying.
"""
from __future__ import print_function

import os
import warnings
import logging
import time

import numpy as np  # type: ignore


# Attempt to setup opencl. This may fail if the pyopencl package is not
# installed or if it is installed but there are no devices available.
try:
    import pyopencl as cl  # type: ignore
    from pyopencl import mem_flags as mf
    from pyopencl.characterize import get_fast_inaccurate_build_options
    # Ask OpenCL for the default context so that we know that one exists
    cl.create_some_context(interactive=False)
    HAVE_OPENCL = True
    OPENCL_ERROR = ""
except Exception as exc:
    HAVE_OPENCL = False
    OPENCL_ERROR = str(exc)

from . import generate
from .generate import F32, F64
from .kernel import KernelModel, Kernel

# pylint: disable=unused-import
try:
    from typing import Tuple, Callable, Any
    from .modelinfo import ModelInfo
    from .details import CallDetails
except ImportError:
    pass
# pylint: enable=unused-import

# CRUFT: pyopencl < 2017.1  (as of June 2016 needs quotes around include path)
def quote_path(v):
    """
    Quote the path if it is not already quoted.

    If v starts with '-', then assume that it is a -I option or similar
    and do not quote it.  This is fragile:  -Ipath with space needs to
    be quoted.
    """
    return '"'+v+'"' if v and ' ' in v and not v[0] in "\"'-" else v

def fix_pyopencl_include():
    """
    Monkey patch pyopencl to allow spaces in include file path.
    """
    import pyopencl as cl
    if hasattr(cl, '_DEFAULT_INCLUDE_OPTIONS'):
        cl._DEFAULT_INCLUDE_OPTIONS = [quote_path(v) for v in cl._DEFAULT_INCLUDE_OPTIONS]

if HAVE_OPENCL:
    fix_pyopencl_include()

# The max loops number is limited by the amount of local memory available
# on the device.  You don't want to make this value too big because it will
# waste resources, nor too small because it may interfere with users trying
# to do their polydispersity calculations.  A value of 1024 should be much
# larger than necessary given that cost grows as npts^k where k is the number
# of polydisperse parameters.
MAX_LOOPS = 2048


# Pragmas for enable OpenCL features.  Be sure to protect them so that they
# still compile even if OpenCL is not present.
_F16_PRAGMA = """\
#if defined(__OPENCL_VERSION__) // && !defined(cl_khr_fp16)
#  pragma OPENCL EXTENSION cl_khr_fp16: enable
#endif
"""

_F64_PRAGMA = """\
#if defined(__OPENCL_VERSION__) // && !defined(cl_khr_fp64)
#  pragma OPENCL EXTENSION cl_khr_fp64: enable
#endif
"""

def use_opencl():
    env = os.environ.get("SAS_OPENCL", "").lower()
    return HAVE_OPENCL and env != "none" and not env.startswith("cuda")

ENV = None
def reset_environment():
    """
    Call to create a new OpenCL context, such as after a change to SAS_OPENCL.
    """
    global ENV
    ENV = GpuEnvironment() if use_opencl() else None

def environment():
    # type: () -> "GpuEnvironment"
    """
    Returns a singleton :class:`GpuEnvironment`.

    This provides an OpenCL context and one queue per device.
    """
    if ENV is None:
        if not HAVE_OPENCL:
            raise RuntimeError("OpenCL startup failed with ***"
                               + OPENCL_ERROR + "***; using C compiler instead")
        reset_environment()
        if ENV is None:
            raise RuntimeError("SAS_OPENCL=None in environment")
    return ENV

def has_type(device, dtype):
    # type: (cl.Device, np.dtype) -> bool
    """
    Return true if device supports the requested precision.
    """
    if dtype == F32:
        return True
    elif dtype == generate.F64:
        return "cl_khr_fp64" in device.extensions
    elif dtype == generate.F16:
        return "cl_khr_fp16" in device.extensions
    else:
        return False

def get_warp(kernel, queue):
    # type: (cl.Kernel, cl.CommandQueue) -> int
    """
    Return the size of an execution batch for *kernel* running on *queue*.
    """
    return kernel.get_work_group_info(
        cl.kernel_work_group_info.PREFERRED_WORK_GROUP_SIZE_MULTIPLE,
        queue.device)

def compile_model(context, source, dtype, fast=False):
    # type: (cl.Context, str, np.dtype, bool) -> cl.Program
    """
    Build a model to run on the gpu.

    Returns the compiled program and its type.

    Raises an error if the desired precision is not available.
    """
    dtype = np.dtype(dtype)
    if not all(has_type(d, dtype) for d in context.devices):
        raise RuntimeError("%s not supported for devices"%dtype)

    source_list = [generate.convert_type(source, dtype)]

    if dtype == generate.F16:
        source_list.insert(0, _F16_PRAGMA)
    elif dtype == generate.F64:
        source_list.insert(0, _F64_PRAGMA)

    # Note: USE_SINCOS makes the intel cpu slower under opencl
    if context.devices[0].type == cl.device_type.GPU:
        source_list.insert(0, "#define USE_SINCOS\n")
    options = (get_fast_inaccurate_build_options(context.devices[0])
               if fast else [])
    source = "\n".join(source_list)
    program = cl.Program(context, source).build(options=options)
    #print("done with "+program)
    return program


# for now, this returns one device in the context
# TODO: create a context that contains all devices on all platforms
class GpuEnvironment(object):
    """
    GPU context, with possibly many devices, and one queue per device.

    Because the environment can be reset during a live program (e.g., if the
    user changes the active GPU device in the GUI), everything associated
    with the device context must be cached in the environment and recreated
    if the environment changes.  The *cache* attribute is a simple dictionary
    which holds keys and references to objects, such as compiled kernels and
    allocated buffers.  The running program should check in the cache for
    long lived objects and create them if they are not there.  The program
    should not hold onto cached objects, but instead only keep them active
    for the duration of a function call.  When the environment is destroyed
    then the *release* method for each active cache item is called before
    the environment is freed.  This means that each cl buffer should be
    in its own cache entry.
    """
    def __init__(self):
        # type: () -> None
        # find gpu context
        context_list = _create_some_context()

        # Find a context for F32 and for F64 (maybe the same one).
        # F16 isn't good enough.
        self.context = {}
        for dtype in (F32, F64):
            for context in context_list:
                if has_type(context.devices[0], dtype):
                    self.context[dtype] = context
                    break
            else:
                self.context[dtype] = None

        # Build a queue for each context
        self.queue = {}
        context = self.context[F32]
        self.queue[F32] = cl.CommandQueue(context, context.devices[0])
        if self.context[F64] == self.context[F32]:
            self.queue[F64] = self.queue[F32]
        else:
            context = self.context[F64]
            self.queue[F64] = cl.CommandQueue(context, context.devices[0])

        # Byte boundary for data alignment
        #self.data_boundary = max(context.devices[0].min_data_type_align_size
        #                         for context in self.context.values())

        # Cache for compiled programs, and for items in context
        self.compiled = {}
        self.cache = {}

    def has_type(self, dtype):
        # type: (np.dtype) -> bool
        """
        Return True if all devices support a given type.
        """
        return self.context.get(dtype, None) is not None

    def compile_program(self, name, source, dtype, fast, timestamp):
        # type: (str, str, np.dtype, bool, float) -> cl.Program
        """
        Compile the program for the device in the given context.
        """
        # Note: PyOpenCL caches based on md5 hash of source, options and device
        # so we don't really need to cache things for ourselves.  I'll do so
        # anyway just to save some data munging time.
        tag = generate.tag_source(source)
        key = "%s-%s-%s%s"%(name, dtype, tag, ("-fast" if fast else ""))
        # Check timestamp on program
        program, program_timestamp = self.compiled.get(key, (None, np.inf))
        if program_timestamp < timestamp:
            del self.compiled[key]
        if key not in self.compiled:
            context = self.context[dtype]
            logging.info("building %s for OpenCL %s", key,
                         context.devices[0].name.strip())
            program = compile_model(self.context[dtype],
                                    str(source), dtype, fast)
            self.compiled[key] = (program, timestamp)
        return program

    def free_buffer(self, key):
        if key in self.cache:
            self.cache[key].release()
            del self.cache[key]

    def __del__(self):
        for v in self.cache.values():
            release = getattr(v, 'release', lambda: None)
            release()
        self.cache = {}

_CURRENT_ID = 0
def unique_id():
    global _CURRENT_ID
    _CURRENT_ID += 1
    return _CURRENT_ID

def _create_some_context():
    # type: () -> cl.Context
    """
    Protected call to cl.create_some_context without interactivity.

    Uses SAS_OPENCL or PYOPENCL_CTX if they are set in the environment,
    otherwise scans for the most appropriate device using
    :func:`_get_default_context`.  Ignore *SAS_OPENCL=OpenCL*, which
    indicates that an OpenCL device should be used without specifying
    which one (and not a CUDA device, or no GPU).
    """
    dev_str = os.environ["SAS_OPENCL"]
    if dev_str and dev_str.lower() != "opencl":
        #Setting PYOPENCL_CTX as a SAS_OPENCL to create cl context
        os.environ["PYOPENCL_CTX"] = dev_str

    if 'PYOPENCL_CTX' in os.environ:
        try:
            return [cl.create_some_context(interactive=False)]
        except Exception as exc:
            warnings.warn(str(exc))
            warnings.warn("pyopencl.create_some_context() failed")
            warnings.warn("the environment variable 'SAS_OPENCL' or 'PYOPENCL_CTX' might not be set correctly")

    return _get_default_context()

def _get_default_context():
    # type: () -> List[cl.Context]
    """
    Get an OpenCL context, preferring GPU over CPU, and preferring Intel
    drivers over AMD drivers.
    """
    # Note: on mobile devices there is automatic clock scaling if either the
    # CPU or the GPU is underutilized; probably doesn't affect us, but we if
    # it did, it would mean that putting a busy loop on the CPU while the GPU
    # is running may increase throughput.
    #
    # Macbook pro, base install:
    #     {'Apple': [Intel CPU, NVIDIA GPU]}
    # Macbook pro, base install:
    #     {'Apple': [Intel CPU, Intel GPU]}
    # 2 x nvidia 295 with Intel and NVIDIA opencl drivers installed
    #     {'Intel': [CPU], 'NVIDIA': [GPU, GPU, GPU, GPU]}
    gpu, cpu = None, None
    for platform in cl.get_platforms():
        # AMD provides a much weaker CPU driver than Intel/Apple, so avoid it.
        # If someone has bothered to install the AMD/NVIDIA drivers, prefer
        # them over the integrated graphics driver that may have been supplied
        # with the CPU chipset.
        preferred_cpu = (platform.vendor.startswith('Intel')
                         or platform.vendor.startswith('Apple'))
        preferred_gpu = (platform.vendor.startswith('Advanced')
                         or platform.vendor.startswith('NVIDIA'))
        for device in platform.get_devices():
            if device.type == cl.device_type.GPU:
                # If the existing type is not GPU then it will be CUSTOM
                # or ACCELERATOR so don't override it.
                if gpu is None or (preferred_gpu and gpu.type == cl.device_type.GPU):
                    gpu = device
            elif device.type == cl.device_type.CPU:
                if cpu is None or preferred_cpu:
                    cpu = device
            else:
                # System has cl.device_type.ACCELERATOR or cl.device_type.CUSTOM
                # Intel Phi for example registers as an accelerator
                # Since the user installed a custom device on their system
                # and went through the pain of sorting out OpenCL drivers for
                # it, lets assume they really do want to use it as their
                # primary compute device.
                gpu = device

    # order the devices by gpu then by cpu; when searching for an available
    # device by data type they will be checked in this order, which means
    # that if the gpu supports double then the cpu will never be used (though
    # we may make it possible to explicitly request the cpu at some point).
    devices = []
    if gpu is not None:
        devices.append(gpu)
    if cpu is not None:
        devices.append(cpu)
    return [cl.Context([d]) for d in devices]


class GpuModel(KernelModel):
    """
    GPU wrapper for a single model.

    *source* and *model_info* are the model source and interface as returned
    from :func:`generate.make_source` and :func:`generate.make_model_info`.

    *dtype* is the desired model precision.  Any numpy dtype for single
    or double precision floats will do, such as 'f', 'float32' or 'single'
    for single and 'd', 'float64' or 'double' for double.  Double precision
    is an optional extension which may not be available on all devices.
    Half precision ('float16','half') may be available on some devices.
    Fast precision ('fast') is a loose version of single precision, indicating
    that the compiler is allowed to take shortcuts.
    """
    def __init__(self, source, model_info, dtype=generate.F32, fast=False):
        # type: (Dict[str,str], ModelInfo, np.dtype, bool) -> None
        self.info = model_info
        self.source = source
        self.dtype = dtype
        self.fast = fast
        self.timestamp = generate.ocl_timestamp(self.info)
        self._cache_key = unique_id()

    def __getstate__(self):
        # type: () -> Tuple[ModelInfo, str, np.dtype, bool]
        return self.info, self.source, self.dtype, self.fast

    def __setstate__(self, state):
        # type: (Tuple[ModelInfo, str, np.dtype, bool]) -> None
        self.info, self.source, self.dtype, self.fast = state

    def make_kernel(self, q_vectors):
        # type: (List[np.ndarray]) -> "GpuKernel"
        return GpuKernel(self, q_vectors)

    @property
    def Iq(self):
        return self._fetch_kernel('Iq')

    def fetch_kernel(self, name):
        # type: (str) -> cl.Kernel
        """
        Fetch the kernel from the environment by name, compiling it if it
        does not already exist.
        """
        gpu = environment()
        key = self._cache_key
        if key not in gpu.cache:
            program = gpu.compile_program(
                self.info.name,
                self.source['opencl'],
                self.dtype,
                self.fast,
                self.timestamp)
            variants = ['Iq', 'Iqxy', 'Imagnetic']
            names = [generate.kernel_name(self.info, k) for k in variants]
            kernels = [getattr(program, k) for k in names]
            data = dict((k, v) for k, v in zip(variants, kernels))
            # keep a handle to program so GC doesn't collect
            data['program'] = program
            gpu.cache[key] = data
        else:
            data = gpu.cache[key]
        return data[name]

# TODO: check that we don't need a destructor for buffers which go out of scope
class GpuInput(object):
    """
    Make q data available to the gpu.

    *q_vectors* is a list of q vectors, which will be *[q]* for 1-D data,
    and *[qx, qy]* for 2-D data.  Internally, the vectors will be reallocated
    to get the best performance on OpenCL, which may involve shifting and
    stretching the array to better match the memory architecture.  Additional
    points will be evaluated with *q=1e-3*.

    *dtype* is the data type for the q vectors. The data type should be
    set to match that of the kernel, which is an attribute of
    :class:`GpuProgram`.  Note that not all kernels support double
    precision, so even if the program was created for double precision,
    the *GpuProgram.dtype* may be single precision.

    Call :meth:`release` when complete.  Even if not called directly, the
    buffer will be released when the data object is freed.
    """
    def __init__(self, q_vectors, dtype=generate.F32):
        # type: (List[np.ndarray], np.dtype) -> None
        # TODO: do we ever need double precision q?
        self.nq = q_vectors[0].size
        self.dtype = np.dtype(dtype)
        self.is_2d = (len(q_vectors) == 2)
        # TODO: stretch input based on get_warp()
        # not doing it now since warp depends on kernel, which is not known
        # at this point, so instead using 32, which is good on the set of
        # architectures tested so far.
        extra_q = 3  # total weight, weighted volume and weighted radius
        if self.is_2d:
            width = ((self.nq+15+extra_q)//16)*16
            self.q = np.empty((width, 2), dtype=dtype)
            self.q[:self.nq, 0] = q_vectors[0]
            self.q[:self.nq, 1] = q_vectors[1]
        else:
            width = ((self.nq+31+extra_q)//32)*32
            self.q = np.empty(width, dtype=dtype)
            self.q[:self.nq] = q_vectors[0]
        self.global_size = [self.q.shape[0]]
        self._cache_key = unique_id()

    @property
    def q_b(self):
        """Lazy creation of q buffer so it can survive context reset"""
        env = environment()
        key = self._cache_key
        if key not in env.cache:
            context = env.context[self.dtype]
            #print("creating inputs of size", self.global_size)
            buffer = cl.Buffer(context, mf.READ_ONLY | mf.COPY_HOST_PTR,
                               hostbuf=self.q)
            env.cache[key] = buffer
        return env.cache[key]

    def release(self):
        # type: () -> None
        """
        Free the buffer associated with the q value
        """
        environment().free_buffer(id(self))

    def __del__(self):
        # type: () -> None
        self.release()

class GpuKernel(Kernel):
    """
    Callable SAS kernel.

    *model* is the GpuModel object to call

    The following attributes are defined:

    *info* is the module information

    *dtype* is the kernel precision

    *dim* is '1d' or '2d'

    *result* is a vector to contain the results of the call

    The resulting call method takes the *pars*, a list of values for
    the fixed parameters to the kernel, and *pd_pars*, a list of (value,weight)
    vectors for the polydisperse parameters.  *cutoff* determines the
    integration limits: any points with combined weight less than *cutoff*
    will not be calculated.

    Call :meth:`release` when done with the kernel instance.
    """
    def __init__(self, model, q_vectors):
        # type: (cl.Kernel, np.dtype, ModelInfo, List[np.ndarray]) -> None
<<<<<<< HEAD
        q_input = GpuInput(q_vectors, dtype)
        self.kernel = kernel
        self.info = model_info
        self.dtype = dtype
        self.dim = '2d' if q_input.is_2d else '1d'
        # leave room for f1/f2 results in case we need to compute beta for 1d models
        nout = 2 if self.info.have_Fq and self.dim == '1d' else 1
        # +4 for total weight, shell volume, effective radius, form volume
        self.result = np.empty(q_input.nq*nout + 4, self.dtype)

        # Inputs and outputs for each kernel call
        # Note: res may be shorter than res_b if global_size != nq
        env = environment()
        self.queue = env.get_queue(dtype)

        self.result_b = cl.Buffer(self.queue.context, mf.READ_WRITE,
                                  q_input.global_size[0] * nout * dtype.itemsize)
        self.q_input = q_input # allocated by GpuInput above

        self._need_release = [self.result_b, self.q_input]
        self.real = (np.float32 if dtype == generate.F32
                     else np.float64 if dtype == generate.F64
                     else np.float16 if dtype == generate.F16
                     else np.float32)  # will never get here, so use np.float32
=======
        dtype = model.dtype
        self.q_input = GpuInput(q_vectors, dtype)
        self._model = model
        self._as_dtype = (np.float32 if dtype == generate.F32
                          else np.float64 if dtype == generate.F64
                          else np.float16 if dtype == generate.F16
                          else np.float32)  # will never get here, so use np.float32
        self._cache_key = unique_id()

        # attributes accessed from the outside
        self.dim = '2d' if self.q_input.is_2d else '1d'
        self.info = model.info
        self.dtype = model.dtype

        # holding place for the returned value
        # plus one for the normalization values
        self.result = np.empty(self.q_input.nq+1, dtype)

    @property
    def _result_b(self):
        """Lazy creation of result buffer so it can survive context reset"""
        env = environment()
        key = self._cache_key
        if key not in env.cache:
            context = env.context[self.dtype]
            #print("creating inputs of size", self.global_size)
            buffer = cl.Buffer(context, mf.READ_WRITE,
                               self.q_input.global_size[0] * self.dtype.itemsize)
            env.cache[key] = buffer
        return env.cache[key]
>>>>>>> d5ce7fa8

    def _call_kernel(self, call_details, values, cutoff, magnetic, effective_radius_type):
        # type: (CallDetails, np.ndarray, np.ndarray, float, bool) -> np.ndarray
        env = environment()
        queue = env.queue[self._model.dtype]
        context = queue.context

        # Arrange data transfer to/from card
        q_b = self.q_input.q_b
        result_b = self._result_b
        details_b = cl.Buffer(context, mf.READ_ONLY | mf.COPY_HOST_PTR,
                              hostbuf=call_details.buffer)
        values_b = cl.Buffer(context, mf.READ_ONLY | mf.COPY_HOST_PTR,
                             hostbuf=values)

        name = 'Iq' if self.dim == '1d' else 'Imagnetic' if magnetic else 'Iqxy'
        kernel = self._model.fetch_kernel(name)
        kernel_args = [
            np.uint32(self.q_input.nq), None, None,
<<<<<<< HEAD
            details_b, values_b, self.q_input.q_b, self.result_b,
            self.real(cutoff),
            np.uint32(effective_radius_type),
=======
            details_b, values_b, q_b, result_b,
            self._as_dtype(cutoff),
>>>>>>> d5ce7fa8
        ]
        #print("Calling OpenCL")
        #call_details.show(values)
        #Call kernel and retrieve results
        wait_for = None
        last_nap = time.clock()
        step = 1000000//self.q_input.nq + 1
        for start in range(0, call_details.num_eval, step):
            stop = min(start + step, call_details.num_eval)
            #print("queuing",start,stop)
            kernel_args[1:3] = [np.int32(start), np.int32(stop)]
            wait_for = [kernel(queue, self.q_input.global_size, None,
                               *kernel_args, wait_for=wait_for)]
            if stop < call_details.num_eval:
                # Allow other processes to run
                wait_for[0].wait()
                current_time = time.clock()
                if current_time - last_nap > 0.5:
                    time.sleep(0.001)
                    last_nap = current_time
        cl.enqueue_copy(queue, self.result, result_b, wait_for=wait_for)
        #print("result", self.result)

        # Free buffers
        for v in (details_b, values_b):
            if v is not None:
                v.release()

    def release(self):
        # type: () -> None
        """
        Release resources associated with the kernel.
        """
        environment().free_buffer(id(self))
        self.q_input.release()

    def __del__(self):
        # type: () -> None
        self.release()<|MERGE_RESOLUTION|>--- conflicted
+++ resolved
@@ -133,8 +133,8 @@
 """
 
 def use_opencl():
-    env = os.environ.get("SAS_OPENCL", "").lower()
-    return HAVE_OPENCL and env != "none" and not env.startswith("cuda")
+    sas_opencl = os.environ.get("SAS_OPENCL", "OpenCL").lower()
+    return HAVE_OPENCL and sas_opencl != "none" and not sas_opencl.startswith("cuda")
 
 ENV = None
 def reset_environment():
@@ -325,10 +325,11 @@
     indicates that an OpenCL device should be used without specifying
     which one (and not a CUDA device, or no GPU).
     """
-    dev_str = os.environ["SAS_OPENCL"]
-    if dev_str and dev_str.lower() != "opencl":
-        #Setting PYOPENCL_CTX as a SAS_OPENCL to create cl context
-        os.environ["PYOPENCL_CTX"] = dev_str
+    # Assume we do not get here if SAS_OPENCL is None or CUDA
+    sas_opencl = os.environ.get('SAS_OPENCL', 'opencl')
+    if sas_opencl.lower() != 'opencl':
+        # Setting PYOPENCL_CTX as a SAS_OPENCL to create cl context
+        os.environ["PYOPENCL_CTX"] = sas_opencl
 
     if 'PYOPENCL_CTX' in os.environ:
         try:
@@ -493,14 +494,13 @@
         # not doing it now since warp depends on kernel, which is not known
         # at this point, so instead using 32, which is good on the set of
         # architectures tested so far.
-        extra_q = 3  # total weight, weighted volume and weighted radius
         if self.is_2d:
-            width = ((self.nq+15+extra_q)//16)*16
+            width = ((self.nq+15)//16)*16
             self.q = np.empty((width, 2), dtype=dtype)
             self.q[:self.nq, 0] = q_vectors[0]
             self.q[:self.nq, 1] = q_vectors[1]
         else:
-            width = ((self.nq+31+extra_q)//32)*32
+            width = ((self.nq+31)//32)*32
             self.q = np.empty(width, dtype=dtype)
             self.q[:self.nq] = q_vectors[0]
         self.global_size = [self.q.shape[0]]
@@ -556,32 +556,6 @@
     """
     def __init__(self, model, q_vectors):
         # type: (cl.Kernel, np.dtype, ModelInfo, List[np.ndarray]) -> None
-<<<<<<< HEAD
-        q_input = GpuInput(q_vectors, dtype)
-        self.kernel = kernel
-        self.info = model_info
-        self.dtype = dtype
-        self.dim = '2d' if q_input.is_2d else '1d'
-        # leave room for f1/f2 results in case we need to compute beta for 1d models
-        nout = 2 if self.info.have_Fq and self.dim == '1d' else 1
-        # +4 for total weight, shell volume, effective radius, form volume
-        self.result = np.empty(q_input.nq*nout + 4, self.dtype)
-
-        # Inputs and outputs for each kernel call
-        # Note: res may be shorter than res_b if global_size != nq
-        env = environment()
-        self.queue = env.get_queue(dtype)
-
-        self.result_b = cl.Buffer(self.queue.context, mf.READ_WRITE,
-                                  q_input.global_size[0] * nout * dtype.itemsize)
-        self.q_input = q_input # allocated by GpuInput above
-
-        self._need_release = [self.result_b, self.q_input]
-        self.real = (np.float32 if dtype == generate.F32
-                     else np.float64 if dtype == generate.F64
-                     else np.float16 if dtype == generate.F16
-                     else np.float32)  # will never get here, so use np.float32
-=======
         dtype = model.dtype
         self.q_input = GpuInput(q_vectors, dtype)
         self._model = model
@@ -597,8 +571,9 @@
         self.dtype = model.dtype
 
         # holding place for the returned value
-        # plus one for the normalization values
-        self.result = np.empty(self.q_input.nq+1, dtype)
+        nout = 2 if self.info.have_Fq and self.dim == '1d' else 1
+        extra_q = 4  # total weight, form volume, shell volume and R_eff
+        self.result = np.empty(self.q_input.nq*nout+extra_q, dtype)
 
     @property
     def _result_b(self):
@@ -607,12 +582,10 @@
         key = self._cache_key
         if key not in env.cache:
             context = env.context[self.dtype]
-            #print("creating inputs of size", self.global_size)
-            buffer = cl.Buffer(context, mf.READ_WRITE,
-                               self.q_input.global_size[0] * self.dtype.itemsize)
+            width = ((self.result.size+31)//32)*32 * self.dtype.itemsize
+            buffer = cl.Buffer(context, mf.READ_WRITE, width)
             env.cache[key] = buffer
         return env.cache[key]
->>>>>>> d5ce7fa8
 
     def _call_kernel(self, call_details, values, cutoff, magnetic, effective_radius_type):
         # type: (CallDetails, np.ndarray, np.ndarray, float, bool) -> np.ndarray
@@ -632,14 +605,9 @@
         kernel = self._model.fetch_kernel(name)
         kernel_args = [
             np.uint32(self.q_input.nq), None, None,
-<<<<<<< HEAD
-            details_b, values_b, self.q_input.q_b, self.result_b,
-            self.real(cutoff),
-            np.uint32(effective_radius_type),
-=======
             details_b, values_b, q_b, result_b,
             self._as_dtype(cutoff),
->>>>>>> d5ce7fa8
+            np.uint32(effective_radius_type),
         ]
         #print("Calling OpenCL")
         #call_details.show(values)

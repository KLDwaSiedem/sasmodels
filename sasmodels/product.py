--- conflicted
+++ resolved
@@ -23,7 +23,7 @@
 
 # pylint: disable=unused-import
 try:
-    from typing import Tuple, Callable
+    from typing import Tuple, Callable, Union
 except ImportError:
     pass
 else:
@@ -36,27 +36,19 @@
 #    ["est_volume_ratio", "", 1.0, [0, np.inf], "", "Estimated volume ratio"],
 #]
 
-<<<<<<< HEAD
 RADIUS_ID = "radius_effective"
 VOLFRAC_ID = "volfraction"
 def make_extra_pars(p_info):
     pars = []
     if p_info.have_Fq:
-        par = Parameter("structure_factor_mode", "", 0, [["P*S","P*(1+beta*(S-1))"]], "",
+        par = Parameter("structure_factor_mode", ["P*S","P*(1+beta*(S-1))"], 0, None, "",
                         "Structure factor calculation")
         pars.append(par)
     if p_info.effective_radius_type is not None:
-        par = Parameter("radius_effective_mode", "", 0,
-                        [["unconstrained"] + p_info.effective_radius_type],
-                        "", "Effective radius calculation")
+        par = Parameter("radius_effective_mode", ["unconstrained"] + p_info.effective_radius_type, 0, None, "",
+                        "Effective radius calculation")
         pars.append(par)
     return pars
-=======
-ER_ID = "radius_effective"
-VF_ID = "volfraction"
-BETA_DEFINITION = ("beta_mode", ["P*S", "P*(1+beta*(S-1))"], 0, (None, None), "",
-                   "Structure factor dispersion calculation mode")
->>>>>>> d32de68e
 
 # TODO: core_shell_sphere model has suppressed the volume ratio calculation
 # revert it after making VR and ER available at run time as constraints.
@@ -165,20 +157,21 @@
     par.name = par.id + vector_length
     return par
 
-def _intermediates(P, S):
-    # type: (np.ndarray, np.ndarray) -> OrderedDict[str, np.ndarray]
+def _intermediates(P, S, effective_radius):
+    # type: (np.ndarray, np.ndarray, float) -> OrderedDict[str, np.ndarray]
     """
     Returns intermediate results for standard product (P(Q)*S(Q))
     """
     return OrderedDict((
         ("P(Q)", P),
         ("S(Q)", S),
+        ("effective_radius", effective_radius),
     ))
 
-def _intermediates_beta(F1, F2, S, scale, bg):
-    # type: (np.ndarray, np.ndarray, np.ndarray, np.ndarray, np.ndarray) -> OrderedDict[str, np.ndarray]
-    """
-    Returns intermediate results for beta approximation-enabled product
+def _intermediates_beta(F1, F2, S, scale, bg, effective_radius):
+    # type: (np.ndarray, np.ndarray, np.ndarray, np.ndarray, np.ndarray, float) -> OrderedDict[str, Union[np.ndarray, float]]
+    """
+    Returns intermediate results for beta approximation-enabled product. The result may be an array or a float.
     """
     # TODO: 1. include calculated Q vector
     # TODO: 2. consider implications if there are intermediate results in P(Q)
@@ -187,6 +180,7 @@
         ("S(Q)", S),
         ("beta(Q)", F1**2 / F2),
         ("S_eff(Q)", 1 + (F1**2 / F2)*(S-1)),
+        ("effective_radius", effective_radius),
         # ("I(Q)", scale*(F2 + (F1**2)*(S-1)) + bg),
     ))
 
@@ -310,23 +304,17 @@
             s_result = self.s_kernel.Iq(s_details, s_values, cutoff, False)
             combined_scale = scale*volfrac/volume_avg
 
-            self.results = lambda: _intermediates_beta(F1, F2, s_result, volfrac/volume_avg, background)
+            self.results = lambda: _intermediates_beta(F1, F2, s_result, volfrac/volume_avg, background, effective_radius)
             final_result = combined_scale*(F2 + (F1**2)*(s_result - 1)) + background
 
         else:
-<<<<<<< HEAD
             p_result, effective_radius = self.p_kernel.Pq_Reff(
                 p_details, p_values, cutoff, magnetic, effective_radius_type)
             if effective_radius_type > 0:
                 s_values[2] = s_values[2+s_npars+s_offset[0]] = effective_radius
             s_result = self.s_kernel.Iq(s_details, s_values, cutoff, False)
             # remember the parts for plotting later
-            self.results = [p_result, s_result]
-=======
-            p_result = self.p_kernel.Iq(p_details, p_values, cutoff, magnetic)
-
-            self.results = lambda: _intermediates(p_result, s_result)
->>>>>>> d32de68e
+            self.results = lambda: _intermediates(p_result, s_result, effective_radius)
             final_result = scale*(p_result*s_result) + background
 
         #call_details.show(values)

#!/usr/bin/env python
# -*- coding: utf-8 -*-
"""
Program to compare models using different compute engines.

This program lets you compare results between OpenCL and DLL versions
of the code and between precision (half, fast, single, double, quad),
where fast precision is single precision using native functions for
trig, etc., and may not be completely IEEE 754 compliant.  This lets
make sure that the model calculations are stable, or if you need to
tag the model as double precision only.

Run using ./compare.sh (Linux, Mac) or compare.bat (Windows) in the
sasmodels root to see the command line options.

Note that there is no way within sasmodels to select between an
OpenCL CPU device and a GPU device, but you can do so by setting the
PYOPENCL_CTX environment variable ahead of time.  Start a python
interpreter and enter::

    import pyopencl as cl
    cl.create_some_context()

This will prompt you to select from the available OpenCL devices
and tell you which string to use for the PYOPENCL_CTX variable.
On Windows you will need to remove the quotes.
"""

from __future__ import print_function

import sys
import os
import math
import datetime
import traceback
import re

import numpy as np  # type: ignore

from . import core
from . import kerneldll
from .data import plot_theory, empty_data1D, empty_data2D, load_data
from .direct_model import DirectModel, get_mesh
<<<<<<< HEAD
from .convert import revert_name, revert_pars, constrain_new_to_old
from .generate import FLOAT_RE, set_integration_size
=======
from .generate import FLOAT_RE
>>>>>>> 10ee8389
from .weights import plot_weights

# pylint: disable=unused-import
try:
    from typing import Optional, Dict, Any, Callable, Tuple
except ImportError:
    pass
else:
    from .modelinfo import ModelInfo, Parameter, ParameterSet
    from .data import Data
    Calculator = Callable[[float], np.ndarray]
# pylint: enable=unused-import

USAGE = """
usage: sascomp model [options...] [key=val]

Generate and compare SAS models.  If a single model is specified it shows
a plot of that model.  Different models can be compared, or the same model
with different parameters.  The same model with the same parameters can
be compared with different calculation engines to see the effects of precision
on the resultant values.

model or model1,model2 are the names of the models to compare (see below).

Options (* for default):

    === data generation ===
    -data="path" uses q, dq from the data file
    -noise=0 sets the measurement error dI/I
    -res=0 sets the resolution width dQ/Q if calculating with resolution
    -lowq*/-midq/-highq/-exq use q values up to 0.05, 0.2, 1.0, 10.0
    -q=min:max alternative specification of qrange
    -nq=128 sets the number of Q points in the data set
    -1d*/-2d computes 1d or 2d data
    -zero indicates that q=0 should be included

    === model parameters ===
    -preset*/-random[=seed] preset or random parameters
    -sets=n generates n random datasets with the seed given by -random=seed
    -pars/-nopars* prints the parameter set or not
    -default/-demo* use demo vs default parameters
    -sphere[=150] set up spherical integration over theta/phi using n points

    === calculation options ===
    -mono*/-poly force monodisperse or allow polydisperse random parameters
    -cutoff=1e-5* cutoff value for including a point in polydispersity
    -magnetic/-nonmagnetic* suppress magnetism
    -accuracy=Low accuracy of the resolution calculation Low, Mid, High, Xhigh
    -neval=1 sets the number of evals for more accurate timing

    === precision options ===
    -engine=default uses the default calcution precision
    -single/-double/-half/-fast sets an OpenCL calculation engine
    -single!/-double!/-quad! sets an OpenMP calculation engine

    === plotting ===
    -plot*/-noplot plots or suppress the plot of the model
    -linear/-log*/-q4 intensity scaling on plots
    -hist/-nohist* plot histogram of relative error
    -abs/-rel* plot relative or absolute error
    -title="note" adds note to the plot title, after the model name
    -weights shows weights plots for the polydisperse parameters

    === output options ===
    -edit starts the parameter explorer
    -help/-html shows the model docs instead of running the model

The interpretation of quad precision depends on architecture, and may
vary from 64-bit to 128-bit, with 80-bit floats being common (1e-19 precision).
On unix and mac you may need single quotes around the DLL computation
engines, such as -engine='single!,double!' since !, is treated as a history
expansion request in the shell.

Key=value pairs allow you to set specific values for the model parameters.
Key=value1,value2 to compare different values of the same parameter. The
value can be an expression including other parameters.

Items later on the command line override those that appear earlier.

Examples:

    # compare single and double precision calculation for a barbell
    sascomp barbell -engine=single,double

    # generate 10 random lorentz models, with seed=27
    sascomp lorentz -sets=10 -seed=27

    # compare ellipsoid with R = R_polar = R_equatorial to sphere of radius R
    sascomp sphere,ellipsoid radius_polar=radius radius_equatorial=radius

    # model timing test requires multiple evals to perform the estimate
    sascomp pringle -engine=single,double -timing=100,100 -noplot
"""

# Update docs with command line usage string.   This is separate from the usual
# doc string so that we can display it at run time if there is an error.
# lin
__doc__ = (__doc__  # pylint: disable=redefined-builtin
           + """
Program description
-------------------

""" + USAGE)

kerneldll.ALLOW_SINGLE_PRECISION_DLLS = True

def build_math_context():
    # type: () -> Dict[str, Callable]
    """build dictionary of functions from math module"""
    return dict((k, getattr(math, k))
                for k in dir(math) if not k.startswith('_'))

#: list of math functions for use in evaluating parameters
MATH = build_math_context()

# CRUFT python 2.6
if not hasattr(datetime.timedelta, 'total_seconds'):
    def delay(dt):
        """Return number date-time delta as number seconds"""
        return dt.days * 86400 + dt.seconds + 1e-6 * dt.microseconds
else:
    def delay(dt):
        """Return number date-time delta as number seconds"""
        return dt.total_seconds()


class push_seed(object):
    """
    Set the seed value for the random number generator.

    When used in a with statement, the random number generator state is
    restored after the with statement is complete.

    :Parameters:

    *seed* : int or array_like, optional
        Seed for RandomState

    :Example:

    Seed can be used directly to set the seed::

        >>> from numpy.random import randint
        >>> push_seed(24)
        <...push_seed object at...>
        >>> print(randint(0,1000000,3))
        [242082    899 211136]

    Seed can also be used in a with statement, which sets the random
    number generator state for the enclosed computations and restores
    it to the previous state on completion::

        >>> with push_seed(24):
        ...    print(randint(0,1000000,3))
        [242082    899 211136]

    Using nested contexts, we can demonstrate that state is indeed
    restored after the block completes::

        >>> with push_seed(24):
        ...    print(randint(0,1000000))
        ...    with push_seed(24):
        ...        print(randint(0,1000000,3))
        ...    print(randint(0,1000000))
        242082
        [242082    899 211136]
        899

    The restore step is protected against exceptions in the block::

        >>> with push_seed(24):
        ...    print(randint(0,1000000))
        ...    try:
        ...        with push_seed(24):
        ...            print(randint(0,1000000,3))
        ...            raise Exception()
        ...    except Exception:
        ...        print("Exception raised")
        ...    print(randint(0,1000000))
        242082
        [242082    899 211136]
        Exception raised
        899
    """
    def __init__(self, seed=None):
        # type: (Optional[int]) -> None
        self._state = np.random.get_state()
        np.random.seed(seed)

    def __enter__(self):
        # type: () -> None
        pass

    def __exit__(self, exc_type, exc_value, trace):
        # type: (Any, BaseException, Any) -> None
        np.random.set_state(self._state)

def tic():
    # type: () -> Callable[[], float]
    """
    Timer function.

    Use "toc=tic()" to start the clock and "toc()" to measure
    a time interval.
    """
    then = datetime.datetime.now()
    return lambda: delay(datetime.datetime.now() - then)


def set_beam_stop(data, radius, outer=None):
    # type: (Data, float, float) -> None
    """
    Add a beam stop of the given *radius*.  If *outer*, make an annulus.
    """
    if hasattr(data, 'qx_data'):
        q = np.sqrt(data.qx_data**2 + data.qy_data**2)
        data.mask = (q < radius)
        if outer is not None:
            data.mask |= (q >= outer)
    else:
        data.mask = (data.x < radius)
        if outer is not None:
            data.mask |= (data.x >= outer)


def parameter_range(p, v):
    # type: (str, float) -> Tuple[float, float]
    """
    Choose a parameter range based on parameter name and initial value.
    """
    # process the polydispersity options
    if p.endswith('_pd_n'):
        return 0., 100.
    elif p.endswith('_pd_nsigma'):
        return 0., 5.
    elif p.endswith('_pd_type'):
        raise ValueError("Cannot return a range for a string value")
    elif any(s in p for s in ('theta', 'phi', 'psi')):
        # orientation in [-180,180], orientation pd in [0,45]
        if p.endswith('_pd'):
            return 0., 180.
        else:
            return -180., 180.
    elif p.endswith('_pd'):
        return 0., 1.
    elif 'sld' in p:
        return -0.5, 10.
    elif p == 'background':
        return 0., 10.
    elif p == 'scale':
        return 0., 1.e3
    elif v < 0.:
        return 2.*v, -2.*v
    else:
        return 0., (2.*v if v > 0. else 1.)


def _randomize_one(model_info, name, value):
    # type: (ModelInfo, str, float) -> float
    # type: (ModelInfo, str, str) -> str
    """
    Randomize a single parameter.
    """
    # Set the amount of polydispersity/angular dispersion, but by default pd_n
    # is zero so there is no polydispersity.  This allows us to turn on/off
    # pd by setting pd_n, and still have randomly generated values
    if name.endswith('_pd'):
        par = model_info.parameters[name[:-3]]
        if par.type == 'orientation':
            # Let oriention variation peak around 13 degrees; 95% < 42 degrees
            return 180*np.random.beta(2.5, 20)
        else:
            # Let polydispersity peak around 15%; 95% < 0.4; max=100%
            return np.random.beta(1.5, 7)

    # pd is selected globally rather than per parameter, so set to 0 for no pd
    # In particular, when multiple pd dimensions, want to decrease the number
    # of points per dimension for faster computation
    if name.endswith('_pd_n'):
        return 0

    # Don't mess with distribution type for now
    if name.endswith('_pd_type'):
        return 'gaussian'

    # type-dependent value of number of sigmas; for gaussian use 3.
    if name.endswith('_pd_nsigma'):
        return 3.

    # background in the range [0.01, 1]
    if name == 'background':
        return 10**np.random.uniform(-2, 0)

    # scale defaults to 0.1% to 30% volume fraction
    if name == 'scale':
        return 10**np.random.uniform(-3, -0.5)

    # If it is a list of choices, pick one at random with equal probability
    # In practice, the model specific random generator will override.
    par = model_info.parameters[name]
    if len(par.limits) > 2:  # choice list
        return np.random.randint(len(par.limits))

    # If it is a fixed range, pick from it with equal probability.
    # For logarithmic ranges, the model will have to override.
    if np.isfinite(par.limits).all():
        return np.random.uniform(*par.limits)

    # If the paramter is marked as an sld use the range of neutron slds
    # TODO: ought to randomly contrast match a pair of SLDs
    if par.type == 'sld':
        return np.random.uniform(-0.5, 12)

    # Limit magnetic SLDs to a smaller range, from zero to iron=5/A^2
    if par.name.startswith('M0:'):
        return np.random.uniform(0, 5)

    # Guess at the random length/radius/thickness.  In practice, all models
    # are going to set their own reasonable ranges.
    if par.type == 'volume':
        if ('length' in par.name or
                'radius' in par.name or
                'thick' in par.name):
            return 10**np.random.uniform(2, 4)

    # In the absence of any other info, select a value in [0, 2v], or
    # [-2|v|, 2|v|] if v is negative, or [0, 1] if v is zero.  Mostly the
    # model random parameter generators will override this default.
    low, high = parameter_range(par.name, value)
    limits = (max(par.limits[0], low), min(par.limits[1], high))
    return np.random.uniform(*limits)

def _random_pd(model_info, pars):
    # type: (ModelInfo, Dict[str, float]) -> None
    """
    Generate a random dispersity distribution for the model.

    1% no shape dispersity
    85% single shape parameter
    13% two shape parameters
    1% three shape parameters

    If oriented, then put dispersity in theta, add phi and psi dispersity
    with 10% probability for each.
    """
    pd = [p for p in model_info.parameters.kernel_parameters if p.polydisperse]
    pd_volume = []
    pd_oriented = []
    for p in pd:
        if p.type == 'orientation':
            pd_oriented.append(p.name)
        elif p.length_control is not None:
            n = int(pars.get(p.length_control, 1) + 0.5)
            pd_volume.extend(p.name+str(k+1) for k in range(n))
        elif p.length > 1:
            pd_volume.extend(p.name+str(k+1) for k in range(p.length))
        else:
            pd_volume.append(p.name)
    u = np.random.rand()
    n = len(pd_volume)
    if u < 0.01 or n < 1:
        pass  # 1% chance of no polydispersity
    elif u < 0.86 or n < 2:
        pars[np.random.choice(pd_volume)+"_pd_n"] = 35
    elif u < 0.99 or n < 3:
        choices = np.random.choice(len(pd_volume), size=2)
        pars[pd_volume[choices[0]]+"_pd_n"] = 25
        pars[pd_volume[choices[1]]+"_pd_n"] = 10
    else:
        choices = np.random.choice(len(pd_volume), size=3)
        pars[pd_volume[choices[0]]+"_pd_n"] = 25
        pars[pd_volume[choices[1]]+"_pd_n"] = 10
        pars[pd_volume[choices[2]]+"_pd_n"] = 5
    if pd_oriented:
        pars['theta_pd_n'] = 20
        if np.random.rand() < 0.1:
            pars['phi_pd_n'] = 5
        if np.random.rand() < 0.1:
            if any(p.name == 'psi' for p in model_info.parameters.kernel_parameters):
                #print("generating psi_pd_n")
                pars['psi_pd_n'] = 5

    ## Show selected polydispersity
    #for name, value in pars.items():
    #    if name.endswith('_pd_n') and value > 0:
    #        print(name, value, pars.get(name[:-5], 0), pars.get(name[:-2], 0))


def randomize_pars(model_info, pars):
    # type: (ModelInfo, ParameterSet) -> ParameterSet
    """
    Generate random values for all of the parameters.

    Valid ranges for the random number generator are guessed from the name of
    the parameter; this will not account for constraints such as cap radius
    greater than cylinder radius in the capped_cylinder model, so
    :func:`constrain_pars` needs to be called afterward..
    """
    # Note: the sort guarantees order of calls to random number generator
    random_pars = dict((p, _randomize_one(model_info, p, v))
                       for p, v in sorted(pars.items()))
    if model_info.random is not None:
        random_pars.update(model_info.random())
    _random_pd(model_info, random_pars)
    return random_pars


def limit_dimensions(model_info, pars, maxdim):
    # type: (ModelInfo, ParameterSet, float) -> None
    """
    Limit parameters of units of Ang to maxdim.
    """
    for p in model_info.parameters.call_parameters:
        value = pars[p.name]
        if p.units == 'Ang' and value > maxdim:
            pars[p.name] = maxdim*10**np.random.uniform(-3, 0)

def constrain_pars(model_info, pars):
    # type: (ModelInfo, ParameterSet) -> None
    """
    Restrict parameters to valid values.

    This includes model specific code for models such as capped_cylinder
    which need to support within model constraints (cap radius more than
    cylinder radius in this case).

    Warning: this updates the *pars* dictionary in place.
    """
    # TODO: move the model specific code to the individual models
    name = model_info.id
    # if it is a product model, then just look at the form factor since
    # none of the structure factors need any constraints.
    if '*' in name:
        name = name.split('*')[0]

    # Suppress magnetism for python models (not yet implemented)
    if callable(model_info.Iq):
        pars.update(suppress_magnetism(pars))

    if name == 'barbell':
        if pars['radius_bell'] < pars['radius']:
            pars['radius'], pars['radius_bell'] = pars['radius_bell'], pars['radius']

    elif name == 'capped_cylinder':
        if pars['radius_cap'] < pars['radius']:
            pars['radius'], pars['radius_cap'] = pars['radius_cap'], pars['radius']

    elif name == 'guinier':
        # Limit guinier to an Rg such that Iq > 1e-30 (single precision cutoff)
        # I(q) = A e^-(Rg^2 q^2/3) > e^-(30 ln 10)
        # => ln A - (Rg^2 q^2/3) > -30 ln 10
        # => Rg^2 q^2/3 < 30 ln 10 + ln A
        # => Rg < sqrt(90 ln 10 + 3 ln A)/q
        #q_max = 0.2  # mid q maximum
        q_max = 1.0  # high q maximum
        rg_max = np.sqrt(90*np.log(10) + 3*np.log(pars['scale']))/q_max
        pars['rg'] = min(pars['rg'], rg_max)

    elif name == 'pearl_necklace':
        if pars['radius'] < pars['thick_string']:
            pars['radius'], pars['thick_string'] = pars['thick_string'], pars['radius']

    elif name == 'rpa':
        # Make sure phi sums to 1.0
        if pars['case_num'] < 2:
            pars['Phi1'] = 0.
            pars['Phi2'] = 0.
        elif pars['case_num'] < 5:
            pars['Phi1'] = 0.
        total = sum(pars['Phi'+c] for c in '1234')
        for c in '1234':
            pars['Phi'+c] /= total

def parlist(model_info, pars, is2d):
    # type: (ModelInfo, ParameterSet, bool) -> str
    """
    Format the parameter list for printing.
    """
    is2d = True
    lines = []
    parameters = model_info.parameters
    magnetic = False
    magnetic_pars = []
    for p in parameters.user_parameters(pars, is2d):
        if any(p.id.startswith(x) for x in ('M0:', 'mtheta:', 'mphi:')):
            continue
        if p.id.startswith('up:'):
            magnetic_pars.append("%s=%s"%(p.id, pars.get(p.id, p.default)))
            continue
        fields = dict(
            value=pars.get(p.id, p.default),
            pd=pars.get(p.id+"_pd", 0.),
            n=int(pars.get(p.id+"_pd_n", 0)),
            nsigma=pars.get(p.id+"_pd_nsgima", 3.),
            pdtype=pars.get(p.id+"_pd_type", 'gaussian'),
            relative_pd=p.relative_pd,
            M0=pars.get('M0:'+p.id, 0.),
            mphi=pars.get('mphi:'+p.id, 0.),
            mtheta=pars.get('mtheta:'+p.id, 0.),
        )
        lines.append(_format_par(p.name, **fields))
        magnetic = magnetic or fields['M0'] != 0.
    if magnetic and magnetic_pars:
        lines.append(" ".join(magnetic_pars))
    return "\n".join(lines)

    #return "\n".join("%s: %s"%(p, v) for p, v in sorted(pars.items()))

def _format_par(name, value=0., pd=0., n=0, nsigma=3., pdtype='gaussian',
                relative_pd=False, M0=0., mphi=0., mtheta=0.):
    # type: (str, float, float, int, float, str) -> str
    line = "%s: %g"%(name, value)
    if pd != 0.  and n != 0:
        if relative_pd:
            pd *= value
        line += " +/- %g  (%d points in [-%g,%g] sigma %s)"\
                % (pd, n, nsigma, nsigma, pdtype)
    if M0 != 0.:
        line += "  M0:%.3f  mtheta:%.1f  mphi:%.1f" % (M0, mtheta, mphi)
    return line

def suppress_pd(pars, suppress=True):
    # type: (ParameterSet) -> ParameterSet
    """
    If suppress is True complete eliminate polydispersity of the model to test
    models more quickly.  If suppress is False, make sure at least one
    parameter is polydisperse, setting the first polydispersity parameter to
    15% if no polydispersity is given (with no explicit demo parameters given
    in the model, there will be no default polydispersity).
    """
    pars = pars.copy()
    #print("pars=", pars)
    if suppress:
        for p in pars:
            if p.endswith("_pd_n"):
                pars[p] = 0
    else:
        any_pd = False
        first_pd = None
        for p in pars:
            if p.endswith("_pd_n"):
                pd = pars.get(p[:-2], 0.)
                any_pd |= (pars[p] != 0 and pd != 0.)
                if first_pd is None:
                    first_pd = p
        if not any_pd and first_pd is not None:
            if pars[first_pd] == 0:
                pars[first_pd] = 35
            if first_pd[:-2] not in pars or pars[first_pd[:-2]] == 0:
                pars[first_pd[:-2]] = 0.15
    return pars

def suppress_magnetism(pars, suppress=True):
    # type: (ParameterSet) -> ParameterSet
    """
    If suppress is True complete eliminate magnetism of the model to test
    models more quickly.  If suppress is False, make sure at least one sld
    parameter is magnetic, setting the first parameter to have a strong
    magnetic sld (8/A^2) at 60 degrees (with no explicit demo parameters given
    in the model, there will be no default magnetism).
    """
    pars = pars.copy()
    if suppress:
        for p in pars:
            if p.startswith("M0:"):
                pars[p] = 0
    else:
        any_mag = False
        first_mag = None
        for p in pars:
            if p.startswith("M0:"):
                any_mag |= (pars[p] != 0)
                if first_mag is None:
                    first_mag = p
        if not any_mag and first_mag is not None:
            pars[first_mag] = 8.
    return pars


DTYPE_MAP = {
    'half': '16',
    'fast': 'fast',
    'single': '32',
    'double': '64',
    'quad': '128',
    'f16': '16',
    'f32': '32',
    'f64': '64',
    'float16': '16',
    'float32': '32',
    'float64': '64',
    'float128': '128',
    'longdouble': '128',
}
def eval_opencl(model_info, data, dtype='single', cutoff=0.):
    # type: (ModelInfo, Data, str, float) -> Calculator
    """
    Return a model calculator using the OpenCL calculation engine.
    """
    if not core.HAVE_OPENCL:
        raise RuntimeError("OpenCL not available")
    model = core.build_model(model_info, dtype=dtype, platform="ocl")
    calculator = DirectModel(data, model, cutoff=cutoff)
    calculator.engine = "OCL%s"%DTYPE_MAP[str(model.dtype)]
    return calculator

def eval_ctypes(model_info, data, dtype='double', cutoff=0.):
    # type: (ModelInfo, Data, str, float) -> Calculator
    """
    Return a model calculator using the DLL calculation engine.
    """
    model = core.build_model(model_info, dtype=dtype, platform="dll")
    calculator = DirectModel(data, model, cutoff=cutoff)
    calculator.engine = "OMP%s"%DTYPE_MAP[str(model.dtype)]
    return calculator

def time_calculation(calculator, pars, evals=1):
    # type: (Calculator, ParameterSet, int) -> Tuple[np.ndarray, float]
    """
    Compute the average calculation time over N evaluations.

    An additional call is generated without polydispersity in order to
    initialize the calculation engine, and make the average more stable.
    """
    # initialize the code so time is more accurate
    if evals > 1:
        calculator(**suppress_pd(pars))
    toc = tic()
    # make sure there is at least one eval
    value = calculator(**pars)
    for _ in range(evals-1):
        value = calculator(**pars)
    average_time = toc()*1000. / evals
    #print("I(q)",value)
    return value, average_time

def make_data(opts):
    # type: (Dict[str, Any]) -> Tuple[Data, np.ndarray]
    """
    Generate an empty dataset, used with the model to set Q points
    and resolution.

    *opts* contains the options, with 'qmax', 'nq', 'res',
    'accuracy', 'is2d' and 'view' parsed from the command line.
    """
    qmin, qmax, nq, res = opts['qmin'], opts['qmax'], opts['nq'], opts['res']
    if opts['is2d']:
        q = np.linspace(-qmax, qmax, nq)  # type: np.ndarray
        data = empty_data2D(q, resolution=res)
        data.accuracy = opts['accuracy']
        set_beam_stop(data, qmin)
        index = ~data.mask
    else:
        if opts['view'] == 'log' and not opts['zero']:
            q = np.logspace(math.log10(qmin), math.log10(qmax), nq)
        else:
            q = np.linspace(qmin, qmax, nq)
        if opts['zero']:
            q = np.hstack((0, q))
        data = empty_data1D(q, resolution=res)
        index = slice(None, None)
    return data, index

def make_engine(model_info, data, dtype, cutoff, ngauss=0):
    # type: (ModelInfo, Data, str, float) -> Calculator
    """
    Generate the appropriate calculation engine for the given datatype.

    Datatypes with '!' appended are evaluated using external C DLLs rather
    than OpenCL.
    """
<<<<<<< HEAD
    if ngauss:
        set_integration_size(model_info, ngauss)

    if dtype == 'sasview':
        return eval_sasview(model_info, data)
    elif dtype is None or not dtype.endswith('!'):
=======
    if dtype is None or not dtype.endswith('!'):
>>>>>>> 10ee8389
        return eval_opencl(model_info, data, dtype=dtype, cutoff=cutoff)
    else:
        return eval_ctypes(model_info, data, dtype=dtype[:-1], cutoff=cutoff)

def _show_invalid(data, theory):
    # type: (Data, np.ma.ndarray) -> None
    """
    Display a list of the non-finite values in theory.
    """
    if not theory.mask.any():
        return

    if hasattr(data, 'x'):
        bad = zip(data.x[theory.mask], theory[theory.mask])
        print("   *** ", ", ".join("I(%g)=%g"%(x, y) for x, y in bad))


def compare(opts, limits=None, maxdim=np.inf):
    # type: (Dict[str, Any], Optional[Tuple[float, float]]) -> Tuple[float, float]
    """
    Preform a comparison using options from the command line.

    *limits* are the limits on the values to use, either to set the y-axis
    for 1D or to set the colormap scale for 2D.  If None, then they are
    inferred from the data and returned. When exploring using Bumps,
    the limits are set when the model is initially called, and maintained
    as the values are adjusted, making it easier to see the effects of the
    parameters.

    *maxdim* is the maximum value for any parameter with units of Angstrom.
    """
    for k in range(opts['sets']):
        if k > 1:
            # print a separate seed for each dataset for better reproducibility
            new_seed = np.random.randint(1000000)
            print("Set %d uses -random=%i"%(k+1, new_seed))
            np.random.seed(new_seed)
        opts['pars'] = parse_pars(opts, maxdim=maxdim)
        if opts['pars'] is None:
            return
        result = run_models(opts, verbose=True)
        if opts['plot']:
            limits = plot_models(opts, result, limits=limits, setnum=k)
        if opts['show_weights']:
            base, _ = opts['engines']
            base_pars, _ = opts['pars']
            model_info = base._kernel.info
            dim = base._kernel.dim
            plot_weights(model_info, get_mesh(model_info, base_pars, dim=dim))
    if opts['plot']:
        import matplotlib.pyplot as plt
        plt.show()
    return limits

def run_models(opts, verbose=False):
    # type: (Dict[str, Any]) -> Dict[str, Any]
    """
    Process a parameter set, return calculation results and times.
    """

    base, comp = opts['engines']
    base_n, comp_n = opts['count']
    base_pars, comp_pars = opts['pars']
    data = opts['data']

    comparison = comp is not None

    base_time = comp_time = None
    base_value = comp_value = resid = relerr = None

    # Base calculation
    try:
        base_raw, base_time = time_calculation(base, base_pars, base_n)
        base_value = np.ma.masked_invalid(base_raw)
        if verbose:
            print("%s t=%.2f ms, intensity=%.0f"
                  % (base.engine, base_time, base_value.sum()))
        _show_invalid(data, base_value)
    except ImportError:
        traceback.print_exc()

    # Comparison calculation
    if comparison:
        try:
            comp_raw, comp_time = time_calculation(comp, comp_pars, comp_n)
            comp_value = np.ma.masked_invalid(comp_raw)
            if verbose:
                print("%s t=%.2f ms, intensity=%.0f"
                      % (comp.engine, comp_time, comp_value.sum()))
            _show_invalid(data, comp_value)
        except ImportError:
            traceback.print_exc()

    # Compare, but only if computing both forms
    if comparison:
        resid = (base_value - comp_value)
        relerr = resid/np.where(comp_value != 0., abs(comp_value), 1.0)
        if verbose:
            _print_stats("|%s-%s|"
                         % (base.engine, comp.engine) + (" "*(3+len(comp.engine))),
                         resid)
            _print_stats("|(%s-%s)/%s|"
                         % (base.engine, comp.engine, comp.engine),
                         relerr)

    return dict(base_value=base_value, comp_value=comp_value,
                base_time=base_time, comp_time=comp_time,
                resid=resid, relerr=relerr)


def _print_stats(label, err):
    # type: (str, np.ma.ndarray) -> None
    # work with trimmed data, not the full set
    sorted_err = np.sort(abs(err.compressed()))
    if len(sorted_err) == 0:
        print(label + "  no valid values")
        return

    p50 = int((len(sorted_err)-1)*0.50)
    p98 = int((len(sorted_err)-1)*0.98)
    data = [
        "max:%.3e"%sorted_err[-1],
        "median:%.3e"%sorted_err[p50],
        "98%%:%.3e"%sorted_err[p98],
        "rms:%.3e"%np.sqrt(np.mean(sorted_err**2)),
        "zero-offset:%+.3e"%np.mean(sorted_err),
        ]
    print(label+"  "+"  ".join(data))


def plot_models(opts, result, limits=None, setnum=0):
    # type: (Dict[str, Any], Dict[str, Any], Optional[Tuple[float, float]]) -> Tuple[float, float]
    """
    Plot the results from :func:`run_model`.
    """
    import matplotlib.pyplot as plt

    base_value, comp_value = result['base_value'], result['comp_value']
    base_time, comp_time = result['base_time'], result['comp_time']
    resid, relerr = result['resid'], result['relerr']

    have_base, have_comp = (base_value is not None), (comp_value is not None)
    base, comp = opts['engines']
    data = opts['data']
    use_data = (opts['datafile'] is not None) and (have_base ^ have_comp)

    # Plot if requested
    view = opts['view']
    if limits is None:
        vmin, vmax = np.inf, -np.inf
        if have_base:
            vmin = min(vmin, base_value.min())
            vmax = max(vmax, base_value.max())
        if have_comp:
            vmin = min(vmin, comp_value.min())
            vmax = max(vmax, comp_value.max())
        limits = vmin, vmax

    if have_base:
        if have_comp:
            plt.subplot(131)
        plot_theory(data, base_value, view=view, use_data=use_data, limits=limits)
        plt.title("%s t=%.2f ms"%(base.engine, base_time))
        #cbar_title = "log I"
    if have_comp:
        if have_base:
            plt.subplot(132)
        if not opts['is2d'] and have_base:
            plot_theory(data, base_value, view=view, use_data=use_data, limits=limits)
        plot_theory(data, comp_value, view=view, use_data=use_data, limits=limits)
        plt.title("%s t=%.2f ms"%(comp.engine, comp_time))
        #cbar_title = "log I"
    if have_base and have_comp:
        plt.subplot(133)
        if not opts['rel_err']:
            err, errstr, errview = resid, "abs err", "linear"
        else:
            err, errstr, errview = abs(relerr), "rel err", "log"
            if (err == 0.).all():
                errview = 'linear'
        if 0:  # 95% cutoff
            sorted_err = np.sort(err.flatten())
            cutoff = sorted_err[int(sorted_err.size*0.95)]
            err[err > cutoff] = cutoff
        #err,errstr = base/comp,"ratio"
        plot_theory(data, None, resid=err, view=errview, use_data=use_data)
        plt.xscale('log' if view == 'log' and not opts['is2d'] else 'linear')
        plt.legend(['P%d'%(k+1) for k in range(setnum+1)], loc='best')
        plt.title("max %s = %.3g"%(errstr, abs(err).max()))
        #cbar_title = errstr if errview=="linear" else "log "+errstr
    #if is2D:
    #    h = plt.colorbar()
    #    h.ax.set_title(cbar_title)
    fig = plt.gcf()
    extra_title = ' '+opts['title'] if opts['title'] else ''
    fig.suptitle(":".join(opts['name']) + extra_title)

    if have_base and have_comp and opts['show_hist']:
        plt.figure()
        v = relerr
        v[v == 0] = 0.5*np.min(np.abs(v[v != 0]))
        plt.hist(np.log10(np.abs(v)), normed=1, bins=50)
        plt.xlabel('log10(err), err = |(%s - %s) / %s|'
                   % (base.engine, comp.engine, comp.engine))
        plt.ylabel('P(err)')
        plt.title('Distribution of relative error between calculation engines')

    return limits


# ===========================================================================
#

# Set of command line options.
# Normal options such as -plot/-noplot are specified as 'name'.
# For options such as -nq=500 which require a value use 'name='.
#
OPTIONS = [
    # Plotting
    'plot', 'noplot', 'weights',
    'linear', 'log', 'q4',
    'rel', 'abs',
    'hist', 'nohist',
    'title=',

    # Data generation
    'data=', 'noise=', 'res=', 'nq=', 'q=',
    'lowq', 'midq', 'highq', 'exq', 'zero',
    '2d', '1d',

    # Parameter set
    'preset', 'random', 'random=', 'sets=',
    'demo', 'default',  # TODO: remove demo/default
    'nopars', 'pars',
    'sphere', 'sphere=', # integrate over a sphere in 2d with n points

    # Calculation options
    'poly', 'mono', 'cutoff=',
    'magnetic', 'nonmagnetic',
    'accuracy=', 'ngauss=',
    'neval=',  # for timing...

    # Precision options
    'engine=',
    'half', 'fast', 'single', 'double', 'single!', 'double!', 'quad!',

    # Output options
    'help', 'html', 'edit',
    ]

NAME_OPTIONS = (lambda: set(k for k in OPTIONS if not k.endswith('=')))()
VALUE_OPTIONS = (lambda: [k[:-1] for k in OPTIONS if k.endswith('=')])()


def columnize(items, indent="", width=79):
    # type: (List[str], str, int) -> str
    """
    Format a list of strings into columns.

    Returns a string with carriage returns ready for printing.
    """
    column_width = max(len(w) for w in items) + 1
    num_columns = (width - len(indent)) // column_width
    num_rows = len(items) // num_columns
    items = items + [""] * (num_rows * num_columns - len(items))
    columns = [items[k*num_rows:(k+1)*num_rows] for k in range(num_columns)]
    lines = [" ".join("%-*s"%(column_width, entry) for entry in row)
             for row in zip(*columns)]
    output = indent + ("\n"+indent).join(lines)
    return output


def get_pars(model_info, use_demo=False):
    # type: (ModelInfo, bool) -> ParameterSet
    """
    Extract demo parameters from the model definition.
    """
    # Get the default values for the parameters
    pars = {}
    for p in model_info.parameters.call_parameters:
        parts = [('', p.default)]
        if p.polydisperse:
            parts.append(('_pd', 0.0))
            parts.append(('_pd_n', 0))
            parts.append(('_pd_nsigma', 3.0))
            parts.append(('_pd_type', "gaussian"))
        for ext, val in parts:
            if p.length > 1:
                dict(("%s%d%s" % (p.id, k, ext), val)
                     for k in range(1, p.length+1))
            else:
                pars[p.id + ext] = val

    # Plug in values given in demo
    if use_demo and model_info.demo:
        pars.update(model_info.demo)
    return pars

INTEGER_RE = re.compile("^[+-]?[1-9][0-9]*$")
def isnumber(s):
    # type: (str) -> bool
    """Return True if string contains an int or float"""
    match = FLOAT_RE.match(s)
    isfloat = (match and not s[match.end():])
    return isfloat or INTEGER_RE.match(s)

# For distinguishing pairs of models for comparison
# key-value pair separator =
# shell characters  | & ; <> $ % ' " \ # `
# model and parameter names _
# parameter expressions - + * / . ( )
# path characters including tilde expansion and windows drive ~ / :
# not sure about brackets [] {}
# maybe one of the following @ ? ^ ! ,
PAR_SPLIT = ','
def parse_opts(argv):
    # type: (List[str]) -> Dict[str, Any]
    """
    Parse command line options.
    """
    MODELS = core.list_models()
    flags = [arg for arg in argv
             if arg.startswith('-')]
    values = [arg for arg in argv
              if not arg.startswith('-') and '=' in arg]
    positional_args = [arg for arg in argv
                       if not arg.startswith('-') and '=' not in arg]
    models = "\n    ".join("%-15s"%v for v in MODELS)
    if len(positional_args) == 0:
        print(USAGE)
        print("\nAvailable models:")
        print(columnize(MODELS, indent="  "))
        return None

    invalid = [o[1:] for o in flags
               if o[1:] not in NAME_OPTIONS
               and not any(o.startswith('-%s='%t) for t in VALUE_OPTIONS)]
    if invalid:
        print("Invalid options: %s"%(", ".join(invalid)))
        return None

    name = positional_args[-1]

    # pylint: disable=bad-whitespace,C0321
    # Interpret the flags
    opts = {
        'plot'      : True,
        'view'      : 'log',
        'is2d'      : False,
        'qmin'      : None,
        'qmax'      : 0.05,
        'nq'        : 128,
        'res'       : 0.0,
        'noise'     : 0.0,
        'accuracy'  : 'Low',
        'cutoff'    : '0.0',
        'seed'      : -1,  # default to preset
        'mono'      : True,
        # Default to magnetic a magnetic moment is set on the command line
        'magnetic'  : False,
        'show_pars' : False,
        'show_hist' : False,
        'rel_err'   : True,
        'explore'   : False,
        'use_demo'  : True,
        'zero'      : False,
        'html'      : False,
        'title'     : None,
        'datafile'  : None,
        'sets'      : 0,
        'engine'    : 'default',
        'count'     : '1',
        'show_weights' : False,
        'sphere'    : 0,
        'ngauss'    : '0',
    }
    for arg in flags:
        if arg == '-noplot':    opts['plot'] = False
        elif arg == '-plot':    opts['plot'] = True
        elif arg == '-linear':  opts['view'] = 'linear'
        elif arg == '-log':     opts['view'] = 'log'
        elif arg == '-q4':      opts['view'] = 'q4'
        elif arg == '-1d':      opts['is2d'] = False
        elif arg == '-2d':      opts['is2d'] = True
        elif arg == '-exq':     opts['qmax'] = 10.0
        elif arg == '-highq':   opts['qmax'] = 1.0
        elif arg == '-midq':    opts['qmax'] = 0.2
        elif arg == '-lowq':    opts['qmax'] = 0.05
        elif arg == '-zero':    opts['zero'] = True
        elif arg.startswith('-nq='):       opts['nq'] = int(arg[4:])
        elif arg.startswith('-q='):
            opts['qmin'], opts['qmax'] = [float(v) for v in arg[3:].split(':')]
        elif arg.startswith('-res='):      opts['res'] = float(arg[5:])
        elif arg.startswith('-noise='):    opts['noise'] = float(arg[7:])
        elif arg.startswith('-sets='):     opts['sets'] = int(arg[6:])
        elif arg.startswith('-accuracy='): opts['accuracy'] = arg[10:]
        elif arg.startswith('-cutoff='):   opts['cutoff'] = arg[8:]
        elif arg.startswith('-title='):    opts['title'] = arg[7:]
        elif arg.startswith('-data='):     opts['datafile'] = arg[6:]
        elif arg.startswith('-engine='):   opts['engine'] = arg[8:]
        elif arg.startswith('-neval='):    opts['count'] = arg[7:]
        elif arg.startswith('-ngauss='):   opts['ngauss'] = arg[8:]
        elif arg.startswith('-random='):
            opts['seed'] = int(arg[8:])
            opts['sets'] = 0
        elif arg == '-random':
            opts['seed'] = np.random.randint(1000000)
            opts['sets'] = 0
        elif arg.startswith('-sphere'):
            opts['sphere'] = int(arg[8:]) if len(arg) > 7 else 150
            opts['is2d'] = True
        elif arg == '-preset':  opts['seed'] = -1
        elif arg == '-mono':    opts['mono'] = True
        elif arg == '-poly':    opts['mono'] = False
        elif arg == '-magnetic':       opts['magnetic'] = True
        elif arg == '-nonmagnetic':    opts['magnetic'] = False
        elif arg == '-pars':    opts['show_pars'] = True
        elif arg == '-nopars':  opts['show_pars'] = False
        elif arg == '-hist':    opts['show_hist'] = True
        elif arg == '-nohist':  opts['show_hist'] = False
        elif arg == '-rel':     opts['rel_err'] = True
        elif arg == '-abs':     opts['rel_err'] = False
        elif arg == '-half':    opts['engine'] = 'half'
        elif arg == '-fast':    opts['engine'] = 'fast'
        elif arg == '-single':  opts['engine'] = 'single'
        elif arg == '-double':  opts['engine'] = 'double'
        elif arg == '-single!': opts['engine'] = 'single!'
        elif arg == '-double!': opts['engine'] = 'double!'
        elif arg == '-quad!':   opts['engine'] = 'quad!'
        elif arg == '-edit':    opts['explore'] = True
        elif arg == '-demo':    opts['use_demo'] = True
        elif arg == '-default': opts['use_demo'] = False
        elif arg == '-weights': opts['show_weights'] = True
        elif arg == '-html':    opts['html'] = True
        elif arg == '-help':    opts['html'] = True
    # pylint: enable=bad-whitespace,C0321

    # Magnetism forces 2D for now
    if opts['magnetic']:
        opts['is2d'] = True

    # Force random if sets is used
    if opts['sets'] >= 1 and opts['seed'] < 0:
        opts['seed'] = np.random.randint(1000000)
    if opts['sets'] == 0:
        opts['sets'] = 1

    # Create the computational engines
    if opts['qmin'] is None:
        opts['qmin'] = 0.001*opts['qmax']
    if opts['datafile'] is not None:
        data = load_data(os.path.expanduser(opts['datafile']))
    else:
        data, _ = make_data(opts)

    comparison = any(PAR_SPLIT in v for v in values)

    if PAR_SPLIT in name:
        names = name.split(PAR_SPLIT, 2)
        comparison = True
    else:
        names = [name]*2
    try:
        model_info = [core.load_model_info(k) for k in names]
    except ImportError as exc:
        print(str(exc))
        print("Could not find model; use one of:\n    " + models)
        return None

    if PAR_SPLIT in opts['ngauss']:
        opts['ngauss'] = [int(k) for k in opts['ngauss'].split(PAR_SPLIT, 2)]
        comparison = True
    else:
        opts['ngauss'] = [int(opts['ngauss'])]*2

    if PAR_SPLIT in opts['engine']:
        opts['engine'] = opts['engine'].split(PAR_SPLIT, 2)
        comparison = True
    else:
        opts['engine'] = [opts['engine']]*2

    if PAR_SPLIT in opts['count']:
        opts['count'] = [int(k) for k in opts['count'].split(PAR_SPLIT, 2)]
        comparison = True
    else:
        opts['count'] = [int(opts['count'])]*2

    if PAR_SPLIT in opts['cutoff']:
        opts['cutoff'] = [float(k) for k in opts['cutoff'].split(PAR_SPLIT, 2)]
        comparison = True
    else:
        opts['cutoff'] = [float(opts['cutoff'])]*2

    base = make_engine(model_info[0], data, opts['engine'][0],
                       opts['cutoff'][0], opts['ngauss'][0])
    if comparison:
        comp = make_engine(model_info[1], data, opts['engine'][1],
                           opts['cutoff'][1], opts['ngauss'][1])
    else:
        comp = None

    # pylint: disable=bad-whitespace
    # Remember it all
    opts.update({
        'data'      : data,
        'name'      : names,
        'info'      : model_info,
        'engines'   : [base, comp],
        'values'    : values,
    })
    # pylint: enable=bad-whitespace

    # Set the integration parameters to the half sphere
    if opts['sphere'] > 0:
        set_spherical_integration_parameters(opts, opts['sphere'])

    return opts

def set_spherical_integration_parameters(opts, steps):
    # type: (Dict[str, Any], int) -> None
    """
    Set integration parameters for spherical integration over the entire
    surface in theta-phi coordinates.
    """
    # Set the integration parameters to the half sphere
    opts['values'].extend([
        #'theta=90',
        'theta_pd=%g'%(90/np.sqrt(3)),
        'theta_pd_n=%d'%steps,
        'theta_pd_type=rectangle',
        #'phi=0',
        'phi_pd=%g'%(180/np.sqrt(3)),
        'phi_pd_n=%d'%(2*steps),
        'phi_pd_type=rectangle',
        #'background=0',
    ])
    if 'psi' in opts['info'][0].parameters:
        opts['values'].extend([
            #'psi=0',
            'psi_pd=%g'%(180/np.sqrt(3)),
            'psi_pd_n=%d'%(2*steps),
            'psi_pd_type=rectangle',
        ])

def parse_pars(opts, maxdim=np.inf):
    # type: (Dict[str, Any], float) -> Tuple[Dict[str, float], Dict[str, float]]
    """
    Generate a parameter set.

    The default values come from the model, or a randomized model if a seed
    value is given.  Next, evaluate any parameter expressions, constraining
    the value of the parameter within and between models.  If *maxdim* is
    given, limit parameters with units of Angstrom to this value.

    Returns a pair of parameter dictionaries for base and comparison models.
    """
    model_info, model_info2 = opts['info']

    # Get demo parameters from model definition, or use default parameters
    # if model does not define demo parameters
    pars = get_pars(model_info, opts['use_demo'])
    pars2 = get_pars(model_info2, opts['use_demo'])
    pars2.update((k, v) for k, v in pars.items() if k in pars2)
    # randomize parameters
    #pars.update(set_pars)  # set value before random to control range
    if opts['seed'] > -1:
        pars = randomize_pars(model_info, pars)
        limit_dimensions(model_info, pars, maxdim)
        if model_info != model_info2:
            pars2 = randomize_pars(model_info2, pars2)
            limit_dimensions(model_info2, pars2, maxdim)
            # Share values for parameters with the same name
            for k, v in pars.items():
                if k in pars2:
                    pars2[k] = v
        else:
            pars2 = pars.copy()
        constrain_pars(model_info, pars)
        constrain_pars(model_info2, pars2)
    pars = suppress_pd(pars, opts['mono'])
    pars2 = suppress_pd(pars2, opts['mono'])
    pars = suppress_magnetism(pars, not opts['magnetic'])
    pars2 = suppress_magnetism(pars2, not opts['magnetic'])

    # Fill in parameters given on the command line
    presets = {}
    presets2 = {}
    for arg in opts['values']:
        k, v = arg.split('=', 1)
        if k not in pars and k not in pars2:
            # extract base name without polydispersity info
            s = set(p.split('_pd')[0] for p in pars)
            print("%r invalid; parameters are: %s"%(k, ", ".join(sorted(s))))
            return None
        v1, v2 = v.split(PAR_SPLIT, 2) if PAR_SPLIT in v else (v, v)
        if v1 and k in pars:
            presets[k] = float(v1) if isnumber(v1) else v1
        if v2 and k in pars2:
            presets2[k] = float(v2) if isnumber(v2) else v2

    # If pd given on the command line, default pd_n to 35
    for k, v in list(presets.items()):
        if k.endswith('_pd'):
            presets.setdefault(k+'_n', 35.)
    for k, v in list(presets2.items()):
        if k.endswith('_pd'):
            presets2.setdefault(k+'_n', 35.)

    # Evaluate preset parameter expressions
    context = MATH.copy()
    context['np'] = np
    context.update(pars)
    context.update((k, v) for k, v in presets.items() if isinstance(v, float))
    for k, v in presets.items():
        if not isinstance(v, float) and not k.endswith('_type'):
            presets[k] = eval(v, context)
    context.update(presets)
    context.update((k, v) for k, v in presets2.items() if isinstance(v, float))
    for k, v in presets2.items():
        if not isinstance(v, float) and not k.endswith('_type'):
            presets2[k] = eval(v, context)

    # update parameters with presets
    pars.update(presets)  # set value after random to control value
    pars2.update(presets2)  # set value after random to control value
    #import pprint; pprint.pprint(model_info)

    if opts['show_pars']:
        if model_info.name != model_info2.name or pars != pars2:
            print("==== %s ====="%model_info.name)
            print(str(parlist(model_info, pars, opts['is2d'])))
            print("==== %s ====="%model_info2.name)
            print(str(parlist(model_info2, pars2, opts['is2d'])))
        else:
            print(str(parlist(model_info, pars, opts['is2d'])))

    return pars, pars2

def show_docs(opts):
    # type: (Dict[str, Any]) -> None
    """
    show html docs for the model
    """
    from .generate import make_html
    from . import rst2html

    info = opts['info'][0]
    html = make_html(info)
    path = os.path.dirname(info.filename)
    url = "file://" + path.replace("\\", "/")[2:] + "/"
    rst2html.view_html_qtapp(html, url)

def explore(opts):
    # type: (Dict[str, Any]) -> None
    """
    explore the model using the bumps gui.
    """
    import wx  # type: ignore
    from bumps.names import FitProblem  # type: ignore
    from bumps.gui.app_frame import AppFrame  # type: ignore
    from bumps.gui import signal

    is_mac = "cocoa" in wx.version()
    # Create an app if not running embedded
    app = wx.App() if wx.GetApp() is None else None
    model = Explore(opts)
    problem = FitProblem(model)
    frame = AppFrame(parent=None, title="explore", size=(1000, 700))
    if not is_mac:
        frame.Show()
    frame.panel.set_model(model=problem)
    frame.panel.Layout()
    frame.panel.aui.Split(0, wx.TOP)
    def _reset_parameters(event):
        model.revert_values()
        signal.update_parameters(problem)
    frame.Bind(wx.EVT_TOOL, _reset_parameters, frame.ToolBar.GetToolByPos(1))
    if is_mac:
        frame.Show()
    # If running withing an app, start the main loop
    if app:
        app.MainLoop()

class Explore(object):
    """
    Bumps wrapper for a SAS model comparison.

    The resulting object can be used as a Bumps fit problem so that
    parameters can be adjusted in the GUI, with plots updated on the fly.
    """
    def __init__(self, opts):
        # type: (Dict[str, Any]) -> None
        from bumps.cli import config_matplotlib  # type: ignore
        from . import bumps_model
        config_matplotlib()
        self.opts = opts
        opts['pars'] = list(opts['pars'])
        p1, p2 = opts['pars']
        m1, m2 = opts['info']
        self.fix_p2 = m1 != m2 or p1 != p2
        model_info = m1
        pars, pd_types = bumps_model.create_parameters(model_info, **p1)
        # Initialize parameter ranges, fixing the 2D parameters for 1D data.
        if not opts['is2d']:
            for p in model_info.parameters.user_parameters({}, is2d=False):
                for ext in ['', '_pd', '_pd_n', '_pd_nsigma']:
                    k = p.name+ext
                    v = pars.get(k, None)
                    if v is not None:
                        v.range(*parameter_range(k, v.value))
        else:
            for k, v in pars.items():
                v.range(*parameter_range(k, v.value))

        self.pars = pars
        self.starting_values = dict((k, v.value) for k, v in pars.items())
        self.pd_types = pd_types
        self.limits = None

    def revert_values(self):
        # type: () -> None
        """
        Restore starting values of the parameters.
        """
        for k, v in self.starting_values.items():
            self.pars[k].value = v

    def model_update(self):
        # type: () -> None
        """
        Respond to signal that model parameters have been changed.
        """
        pass

    def numpoints(self):
        # type: () -> int
        """
        Return the number of points.
        """
        return len(self.pars) + 1  # so dof is 1

    def parameters(self):
        # type: () -> Any   # Dict/List hierarchy of parameters
        """
        Return a dictionary of parameters.
        """
        return self.pars

    def nllf(self):
        # type: () -> float
        """
        Return cost.
        """
        # pylint: disable=no-self-use
        return 0.  # No nllf

    def plot(self, view='log'):
        # type: (str) -> None
        """
        Plot the data and residuals.
        """
        pars = dict((k, v.value) for k, v in self.pars.items())
        pars.update(self.pd_types)
        self.opts['pars'][0] = pars
        if not self.fix_p2:
            self.opts['pars'][1] = pars
        result = run_models(self.opts)
        limits = plot_models(self.opts, result, limits=self.limits)
        if self.limits is None:
            vmin, vmax = limits
            self.limits = vmax*1e-7, 1.3*vmax
            import pylab; pylab.clf()
            plot_models(self.opts, result, limits=self.limits)


def main(*argv):
    # type: (*str) -> None
    """
    Main program.
    """
    opts = parse_opts(argv)
    if opts is not None:
        if opts['seed'] > -1:
            print("Randomize using -random=%i"%opts['seed'])
            np.random.seed(opts['seed'])
        if opts['html']:
            show_docs(opts)
        elif opts['explore']:
            opts['pars'] = parse_pars(opts)
            if opts['pars'] is None:
                return
            explore(opts)
        else:
            compare(opts)

if __name__ == "__main__":
    main(*sys.argv[1:])<|MERGE_RESOLUTION|>--- conflicted
+++ resolved
@@ -41,12 +41,7 @@
 from . import kerneldll
 from .data import plot_theory, empty_data1D, empty_data2D, load_data
 from .direct_model import DirectModel, get_mesh
-<<<<<<< HEAD
-from .convert import revert_name, revert_pars, constrain_new_to_old
 from .generate import FLOAT_RE, set_integration_size
-=======
-from .generate import FLOAT_RE
->>>>>>> 10ee8389
 from .weights import plot_weights
 
 # pylint: disable=unused-import
@@ -718,16 +713,10 @@
     Datatypes with '!' appended are evaluated using external C DLLs rather
     than OpenCL.
     """
-<<<<<<< HEAD
     if ngauss:
         set_integration_size(model_info, ngauss)
 
-    if dtype == 'sasview':
-        return eval_sasview(model_info, data)
-    elif dtype is None or not dtype.endswith('!'):
-=======
     if dtype is None or not dtype.endswith('!'):
->>>>>>> 10ee8389
         return eval_opencl(model_info, data, dtype=dtype, cutoff=cutoff)
     else:
         return eval_ctypes(model_info, data, dtype=dtype[:-1], cutoff=cutoff)

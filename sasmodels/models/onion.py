--- conflicted
+++ resolved
@@ -315,10 +315,7 @@
 source = ["lib/sas_3j1x_x.c", "onion.c"]
 single = False
 have_Fq = True
-<<<<<<< HEAD
-=======
 effective_radius_type = ["outer radius"]
->>>>>>> d2993270
 
 profile_axes = ['Radius (A)', 'SLD (1e-6/A^2)']
 def profile(sld_core, radius_core, sld_solvent, n_shells,

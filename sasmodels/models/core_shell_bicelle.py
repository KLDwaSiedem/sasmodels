r"""
Definition
----------

This model provides the form factor for a circular cylinder with a
core-shell scattering length density profile. Thus this is a variation
of a core-shell cylinder or disc where the shell on the walls and ends
may be of different thicknesses and scattering length densities. The form
factor is normalized by the particle volume.


.. figure:: img/core_shell_bicelle_geometry.png

    Schematic cross-section of bicelle. Note however that the model here
    calculates for rectangular, not curved, rims as shown below.

.. figure:: img/core_shell_bicelle_parameters.png

   Cross section of cylindrical symmetry model used here. Users will have
   to decide how to distribute "heads" and "tails" between the rim, face
   and core regions in order to estimate appropriate starting parameters.

Given the scattering length densities (sld) $\rho_c$, the core sld, $\rho_f$,
the face sld, $\rho_r$, the rim sld and $\rho_s$ the solvent sld, the
scattering length density variation along the cylinder axis is:

..

  .. math::

    \rho(r) =
      \begin{cases}
      &\rho_c \text{ for } 0 \lt r \lt R; -L \lt z\lt L \\[1.5ex]
      &\rho_f \text{ for } 0 \lt r \lt R; -(L+2t) \lt z\lt -L;
      L \lt z\lt (L+2t) \\[1.5ex]
      &\rho_r\text{ for } 0 \lt r \lt R; -(L+2t) \lt z\lt -L; L \lt z\lt (L+2t)
      \end{cases}

The form factor for the bicelle is calculated in cylindrical coordinates, where
$\alpha$ is the angle between the $Q$ vector and the cylinder axis, to give:

.. math::

    I(Q,\alpha) = \frac{\text{scale}}{V_t} \cdot
        F(Q,\alpha)^2 \cdot sin(\alpha) + \text{background}

where

.. math::
    :nowrap:

    \begin{align}
<<<<<<< HEAD
    F(Q,\alpha) = &\bigg[ 
=======
    F(Q,\alpha) = &\bigg[
>>>>>>> 142a8e2f
    (\rho_c - \rho_f) V_c \frac{2J_1(QRsin \alpha)}{QRsin\alpha}\frac{sin(QLcos\alpha/2)}{Q(L/2)cos\alpha} \\
    &+(\rho_f - \rho_r) V_{c+f} \frac{2J_1(QRsin\alpha)}{QRsin\alpha}\frac{sin(Q(L/2+t_f)cos\alpha)}{Q(L/2+t_f)cos\alpha} \\
    &+(\rho_r - \rho_s) V_t \frac{2J_1(Q(R+t_r)sin\alpha)}{Q(R+t_r)sin\alpha}\frac{sin(Q(L/2+t_f)cos\alpha)}{Q(L/2+t_f)cos\alpha}
    \bigg]
    \end{align}

where $V_t$ is the total volume of the bicelle, $V_c$ the volume of the core,
$V_{c+f}$ the volume of the core plus the volume of the faces, $R$ is the radius
of the core, $L$ the length of the core, $t_f$ the thickness of the face, $t_r$
the thickness of the rim and $J_1$ the usual first order bessel function.

The output of the 1D scattering intensity function for randomly oriented
cylinders is then given by integrating over all possible $\theta$ and $\phi$.

For oriented bicelles the *theta*, and *phi* orientation parameters will appear when fitting 2D data,
see the :ref:`cylinder` model for further information.
Our implementation of the scattering kernel and the 1D scattering intensity
use the c-library from NIST.

.. figure:: img/cylinder_angle_definition.png

    Definition of the angles for the oriented core shell bicelle model,
    note that the cylinder axis of the bicelle starts along the beam direction
    when $\theta  = \phi = 0$.


References
----------

.. [#] D Singh (2009). *Small angle scattering studies of self assembly in
   lipid mixtures*, John's Hopkins University Thesis (2009) 223-225. `Available
   from Proquest <http://search.proquest.com/docview/304915826?accountid
   =26379>`_

Authorship and Verification
----------------------------

* **Author:** NIST IGOR/DANSE **Date:** pre 2010
* **Last Modified by:** Paul Butler **Date:** September 30, 2016
* **Last Reviewed by:** Richard Heenan **Date:** January 4, 2017
"""

from numpy import inf, sin, cos, pi

name = "core_shell_bicelle"
title = "Circular cylinder with a core-shell scattering length density profile.."
description = """
    P(q,alpha)= (scale/Vs)*f(q)^(2) + bkg,  where:
    f(q)= Vt(sld_rim - sld_solvent)* sin[qLt.cos(alpha)/2]
    /[qLt.cos(alpha)/2]*J1(qRout.sin(alpha))
    /[qRout.sin(alpha)]+
    (sld_core-sld_face)*Vc*sin[qLcos(alpha)/2][[qL
    *cos(alpha)/2]*J1(qRc.sin(alpha))
    /qRc.sin(alpha)]+
    (sld_face-sld_rim)*(Vc+Vf)*sin[q(L+2.thick_face).
    cos(alpha)/2][[q(L+2.thick_face)*cos(alpha)/2]*
    J1(qRc.sin(alpha))/qRc.sin(alpha)]

    alpha:is the angle between the axis of
    the cylinder and the q-vector
    Vt = pi.(Rc + thick_rim)^2.Lt : total volume
    Vc = pi.Rc^2.L :the volume of the core
    Vf = 2.pi.Rc^2.thick_face
    Rc = radius: is the core radius
    L: the length of the core
    Lt = L + 2.thick_face: total length
    Rout = radius + thick_rim
    sld_core, sld_rim, sld_face:scattering length
    densities within the particle
    sld_solvent: the scattering length density
    of the solvent
    bkg: the background
    J1: the first order Bessel function
    theta: axis_theta of the cylinder
    phi: the axis_phi of the cylinder...
        """
category = "shape:cylinder"

# pylint: disable=bad-whitespace, line-too-long
#             ["name", "units", default, [lower, upper], "type", "description"],
parameters = [
    ["radius",         "Ang",       80, [0, inf],    "volume",      "Cylinder core radius"],
    ["thick_rim",  "Ang",       10, [0, inf],    "volume",      "Rim shell thickness"],
    ["thick_face", "Ang",       10, [0, inf],    "volume",      "Cylinder face thickness"],
    ["length",         "Ang",      50, [0, inf],    "volume",      "Cylinder length"],
    ["sld_core",       "1e-6/Ang^2", 1, [-inf, inf], "sld",         "Cylinder core scattering length density"],
    ["sld_face",       "1e-6/Ang^2", 4, [-inf, inf], "sld",         "Cylinder face scattering length density"],
    ["sld_rim",        "1e-6/Ang^2", 4, [-inf, inf], "sld",         "Cylinder rim scattering length density"],
    ["sld_solvent",    "1e-6/Ang^2", 1, [-inf, inf], "sld",         "Solvent scattering length density"],
    ["theta",          "degrees",   90, [-360, 360], "orientation", "cylinder axis to beam angle"],
    ["phi",            "degrees",    0, [-360, 360], "orientation", "rotation about beam"]
    ]

# pylint: enable=bad-whitespace, line-too-long

source = ["lib/sas_Si.c", "lib/polevl.c", "lib/sas_J1.c", "lib/gauss76.c",
          "core_shell_bicelle.c"]

def random():
    import numpy as np
    pars = dict(
        radius=10**np.random.uniform(1.3, 3),
        length=10**np.random.uniform(1.3, 4),
        thick_rim=10**np.random.uniform(0, 1.7),
        thick_face=10**np.random.uniform(0, 1.7),
    )
    return pars

demo = dict(scale=1, background=0,
            radius=20.0,
            thick_rim=10.0,
            thick_face=10.0,
            length=400.0,
            sld_core=1.0,
            sld_face=4.0,
            sld_rim=4.0,
            sld_solvent=1.0,
            theta=90,
            phi=0)
q = 0.1
# april 6 2017, rkh add unit tests, NOT compared with any other calc method, assume correct!
qx = q*cos(pi/6.0)
qy = q*sin(pi/6.0)
tests = [[{}, 0.05, 7.4883545957],
        [{'theta':80., 'phi':10.}, (qx, qy), 2.81048892474 ]
        ]
del qx, qy  # not necessary to delete, but cleaner
<|MERGE_RESOLUTION|>--- conflicted
+++ resolved
@@ -50,11 +50,7 @@
     :nowrap:
 
     \begin{align}
-<<<<<<< HEAD
-    F(Q,\alpha) = &\bigg[ 
-=======
     F(Q,\alpha) = &\bigg[
->>>>>>> 142a8e2f
     (\rho_c - \rho_f) V_c \frac{2J_1(QRsin \alpha)}{QRsin\alpha}\frac{sin(QLcos\alpha/2)}{Q(L/2)cos\alpha} \\
     &+(\rho_f - \rho_r) V_{c+f} \frac{2J_1(QRsin\alpha)}{QRsin\alpha}\frac{sin(Q(L/2+t_f)cos\alpha)}{Q(L/2+t_f)cos\alpha} \\
     &+(\rho_r - \rho_s) V_t \frac{2J_1(Q(R+t_r)sin\alpha)}{Q(R+t_r)sin\alpha}\frac{sin(Q(L/2+t_f)cos\alpha)}{Q(L/2+t_f)cos\alpha}

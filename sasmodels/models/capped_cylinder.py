r"""
Definitions
-----------

Calculates the scattering from a cylinder with spherical section end-caps.
Like :ref:`barbell`, this is a sphereocylinder with end caps that have a
radius larger than that of the cylinder, but with the center of the end cap
radius lying within the cylinder. This model simply becomes a convex
lens when the length of the cylinder $L=0$. See the diagram for the details
of the geometry and restrictions on parameter values.

.. figure:: img/capped_cylinder_geometry.jpg

    Capped cylinder geometry, where $r$ is *radius*, $R$ is *bell_radius* and
    $L$ is *length*. Since the end cap radius $R \geq r$ and by definition
    for this geometry $h < 0$, $h$ is then defined by $r$ and $R$ as
    $h = - \sqrt{R^2 - r^2}$

The scattered intensity $I(q)$ is calculated as

.. math::

    I(q) = \frac{\Delta \rho^2}{V} \left<A^2(q,\alpha).sin(\alpha)\right>

where the amplitude $A(q,\alpha)$ with the rod axis at angle $\alpha$ to $q$ is given as

.. math::

    A(q) =&\ \pi r^2L
        \frac{\sin\left(\tfrac12 qL\cos\alpha\right)}
            {\tfrac12 qL\cos\alpha}
        \frac{2 J_1(qr\sin\alpha)}{qr\sin\alpha} \\
        &\ + 4 \pi R^3 \int_{-h/R}^1 dt
        \cos\left[ q\cos\alpha
            \left(Rt + h + {\tfrac12} L\right)\right]
        \times (1-t^2)
        \frac{J_1\left[qR\sin\alpha \left(1-t^2\right)^{1/2}\right]}
             {qR\sin\alpha \left(1-t^2\right)^{1/2}}

The $\left<\ldots\right>$ brackets denote an average of the structure over
all orientations. $\left< A^2(q)\right>$ is then the form factor, $P(q)$.
The scale factor is equivalent to the volume fraction of cylinders, each of
volume, $V$. Contrast $\Delta\rho$ is the difference of scattering length
densities of the cylinder and the surrounding solvent.

The volume of the capped cylinder is (with $h$ as a positive value here)

.. math::

    V = \pi r_c^2 L + \tfrac{2\pi}{3}(R-h)^2(2R + h)


and its radius of gyration is

.. math::

    R_g^2 =&\ \left[ \tfrac{12}{5}R^5
        + R^4\left(6h+\tfrac32 L\right)
        + R^2\left(4h^2 + L^2 + 4Lh\right)
        + R^2\left(3Lh^2 + \tfrac32 L^2h\right) \right. \\
        &\ \left. + \tfrac25 h^5 - \tfrac12 Lh^4 - \tfrac12 L^2h^3
        + \tfrac14 L^3r^2 + \tfrac32 Lr^4 \right]
        \left( 4R^3 6R^2h - 2h^3 + 3r^2L \right)^{-1}


.. note::

    The requirement that $R \geq r$ is not enforced in the model!
    It is up to you to restrict this during analysis.

The 2D scattering intensity is calculated similar to the 2D cylinder model.

.. figure:: img/cylinder_angle_definition.png

    Definition of the angles for oriented 2D cylinders.


References
----------

.. [#] H Kaya, *J. Appl. Cryst.*, 37 (2004) 223-230
.. [#] H Kaya and N-R deSouza, *J. Appl. Cryst.*, 37 (2004) 508-509 (addenda
   and errata)

Authorship and Verification
----------------------------

* **Author:** NIST IGOR/DANSE **Date:** pre 2010
* **Last Modified by:** Paul Butler **Date:** September 30, 2016
* **Last Reviewed by:** Richard Heenan **Date:** January 4, 2017
"""

import numpy as np
from numpy import inf, sin, cos, pi

name = "capped_cylinder"
title = "Right circular cylinder with spherical end caps and uniform SLD"
description = """That is, a sphereocylinder
    with end caps that have a radius larger than
    that of the cylinder and the center of the
    end cap radius lies within the cylinder.
    Note: As the length of cylinder -->0,
    it becomes a Convex Lens.
    It must be that radius <(=) radius_cap.
    [Parameters];
    scale: volume fraction of spheres,
    background:incoherent background,
    radius: radius of the cylinder,
    length: length of the cylinder,
    radius_cap: radius of the semi-spherical cap,
    sld: SLD of the capped cylinder,
    sld_solvent: SLD of the solvent.
"""
category = "shape:cylinder"
# pylint: disable=bad-whitespace, line-too-long
#             ["name", "units", default, [lower, upper], "type", "description"],
parameters = [["sld",         "1e-6/Ang^2", 4, [-inf, inf], "sld",    "Cylinder scattering length density"],
              ["sld_solvent", "1e-6/Ang^2", 1, [-inf, inf], "sld",    "Solvent scattering length density"],
              ["radius",      "Ang",       20, [0, inf],    "volume", "Cylinder radius"],

              # TODO: use an expression for cap radius with fixed bounds.
              # The current form requires cap radius R bigger than cylinder radius r.
              # Could instead use R/r in [1,inf], r/R in [0,1], or the angle between
              # cylinder and cap in [0,90].  The problem is similar for the barbell
              # model.  Propose r/R in [0,1] in both cases, with the model specifying
              # cylinder radius in the capped cylinder model and sphere radius in the
              # barbell model.  This leads to the natural value of zero for no cap
              # in the capped cylinder, and zero for no bar in the barbell model.  In
              # both models, one would be a pill.
              ["radius_cap", "Ang",     20, [0, inf],    "volume", "Cap radius"],
              ["length",     "Ang",    400, [0, inf],    "volume", "Cylinder length"],
              ["theta",      "degrees", 60, [-360, 360], "orientation", "cylinder axis to beam angle"],
              ["phi",        "degrees", 60, [-360, 360], "orientation", "rotation about beam"],
             ]
# pylint: enable=bad-whitespace, line-too-long

source = ["lib/polevl.c", "lib/sas_J1.c", "lib/gauss76.c", "capped_cylinder.c"]
have_Fq = True
<<<<<<< HEAD
=======
effective_radius_type = [
    "equivalent sphere", "radius", "half length", "half total length",
    ]
>>>>>>> d2993270

def random():
    # TODO: increase volume range once problem with bell radius is fixed
    # The issue is that bell radii of more than about 200 fail at high q
    volume = 10**np.random.uniform(7, 9)
    bar_volume = 10**np.random.uniform(-4, -1)*volume
    bell_volume = volume - bar_volume
    bell_radius = (bell_volume/6)**0.3333  # approximate
    min_bar = bar_volume/np.pi/bell_radius**2
    bar_length = 10**np.random.uniform(0, 3)*min_bar
    bar_radius = np.sqrt(bar_volume/bar_length/np.pi)
    if bar_radius > bell_radius:
        bell_radius, bar_radius = bar_radius, bell_radius
    pars = dict(
        #background=0,
        radius_cap=bell_radius,
        radius=bar_radius,
        length=bar_length,
    )
    return pars


demo = dict(scale=1, background=0,
            sld=6, sld_solvent=1,
            radius=260, radius_cap=290, length=290,
            theta=30, phi=15,
            radius_pd=.2, radius_pd_n=1,
            radius_cap_pd=.2, radius_cap_pd_n=1,
            length_pd=.2, length_pd_n=10,
            theta_pd=15, theta_pd_n=45,
            phi_pd=15, phi_pd_n=1)
q = 0.1
# april 6 2017, rkh add unit tests, NOT compared with any other calc method, assume correct!
qx = q*cos(pi/6.0)
qy = q*sin(pi/6.0)
tests = [
    [{}, 0.075, 26.0698570695],
    [{'theta':80., 'phi':10.}, (qx, qy), 0.561811990502],
]
del qx, qy  # not necessary to delete, but cleaner<|MERGE_RESOLUTION|>--- conflicted
+++ resolved
@@ -136,12 +136,9 @@
 
 source = ["lib/polevl.c", "lib/sas_J1.c", "lib/gauss76.c", "capped_cylinder.c"]
 have_Fq = True
-<<<<<<< HEAD
-=======
 effective_radius_type = [
     "equivalent sphere", "radius", "half length", "half total length",
     ]
->>>>>>> d2993270
 
 def random():
     # TODO: increase volume range once problem with bell radius is fixed

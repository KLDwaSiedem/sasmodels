#fcc paracrystal model
#note model title and parameter table are automatically inserted
#note - calculation requires double precision
r"""
.. warning:: This model and this model description are under review following
             concerns raised by SasView users. If you need to use this model,
             please email help@sasview.org for the latest situation. *The
             SasView Developers. September 2018.*

Definition
----------

Calculates the scattering from a **face-centered cubic lattice** with
paracrystalline distortion. Thermal vibrations are considered to be
negligible, and the size of the paracrystal is infinitely large.
Paracrystalline distortion is assumed to be isotropic and characterized by
a Gaussian distribution.

The scattering intensity $I(q)$ is calculated as

.. math::

    I(q) = \frac{\text{scale}}{V_p} V_\text{lattice} P(q) Z(q)

where *scale* is the volume fraction of spheres, $V_p$ is the volume of
the primary particle, $V_\text{lattice}$ is a volume correction for the crystal
structure, $P(q)$ is the form factor of the sphere (normalized), and $Z(q)$
is the paracrystalline structure factor for a face-centered cubic structure.

Equation (1) of the 1990 reference\ [#CIT1990]_ is used to calculate $Z(q)$,
using equations (23)-(25) from the 1987 paper\ [#CIT1987]_ for $Z1$, $Z2$, and
$Z3$.

The lattice correction (the occupied volume of the lattice) for a
face-centered cubic structure of particles of radius $R$ and nearest
neighbor separation $D$ is

.. math::

   V_\text{lattice} = \frac{16\pi}{3}\frac{R^3}{\left(D\sqrt{2}\right)^3}

The distortion factor (one standard deviation) of the paracrystal is
included in the calculation of $Z(q)$

.. math::

    \Delta a = gD

where $g$ is a fractional distortion based on the nearest neighbor distance.

.. figure:: img/fcc_geometry.jpg

    Face-centered cubic lattice.

For a crystal, diffraction peaks appear at reduced q-values given by

.. math::

    \frac{qD}{2\pi} = \sqrt{h^2 + k^2 + l^2}

where for a face-centered cubic lattice $h, k , l$ all odd or all
even are allowed and reflections where $h, k, l$ are mixed odd/even
are forbidden. Thus the peak positions correspond to (just the first 5)

.. math::

    \begin{array}{cccccc}
    q/q_0 & 1 & \sqrt{4/3} & \sqrt{8/3} & \sqrt{11/3} & \sqrt{4} \\
    \text{Indices} & (111)  & (200) & (220) & (311) & (222)
    \end{array}

.. note::

  The calculation of $Z(q)$ is a double numerical integral that
  must be carried out with a high density of points to properly capture
  the sharp peaks of the paracrystalline scattering.
  So be warned that the calculation is slow. Fitting of any experimental data
  must be resolution smeared for any meaningful fit. This makes a triple integral
  which may be very slow.

The 2D (Anisotropic model) is based on the reference below where $I(q)$ is
approximated for 1d scattering. Thus the scattering pattern for 2D may not
be accurate particularly at low $q$. For general details of the calculation
and angular dispersions for oriented particles see :ref:`orientation` .
Note that we are not responsible for any incorrectness of the
2D model computation.

.. figure:: img/parallelepiped_angle_definition.png

    Orientation of the crystal with respect to the scattering plane, when
    $\theta = \phi = 0$ the $c$ axis is along the beam direction (the $z$ axis).

References
----------

.. [#CIT1987] Hideki Matsuoka et. al. *Physical Review B*, 36 (1987) 1754-1765
   (Original Paper)
.. [#CIT1990] Hideki Matsuoka et. al. *Physical Review B*, 41 (1990) 3854 -3856
   (Corrections to FCC and BCC lattice structure calculation)

Authorship and Verification
----------------------------

* **Author:** NIST IGOR/DANSE **Date:** pre 2010
<<<<<<< HEAD
* **Last Modified by:** Paul Butler **Date:** September 16, 2018
* **Last Reviewed by:** Paul Butler **Date:** September 16, 2018
=======
* **Last Modified by:** Paul Butler **Date:** September 29, 2016
* **Last Reviewed by:** Richard Heenan **Date:** March 21, 2016
>>>>>>> f64b154a
"""

import numpy as np
from numpy import inf, pi

name = "fcc_paracrystal"
title = "Face-centred cubic lattic with paracrystalline distortion"
description = """
    Calculates the scattering from a **face-centered cubic lattice** with paracrystalline distortion. Thermal vibrations
    are considered to be negligible, and the size of the paracrystal is infinitely large. Paracrystalline distortion is
    assumed to be isotropic and characterized by a Gaussian distribution.
    """
category = "shape:paracrystal"

single = False

# pylint: disable=bad-whitespace, line-too-long
#             ["name", "units", default, [lower, upper], "type","description"],
parameters = [["lattice_spacing", "Ang", 220, [-inf, inf], "", "Lattice spacing"],
              ["lattice_distortion", "", 0.06, [-inf, inf], "", "Paracrystal distortion factor"],
              ["radius", "Ang", 40, [0, inf], "volume", "Particle radius"],
              ["sld", "1e-6/Ang^2", 4, [-inf, inf], "sld", "Particle scattering length density"],
              ["sld_solvent", "1e-6/Ang^2", 1, [-inf, inf], "sld", "Solvent scattering length density"],
              ["theta",       "degrees",    60,    [-360, 360], "orientation", "c axis to beam angle"],
              ["phi",         "degrees",    60,    [-360, 360], "orientation", "rotation about beam"],
              ["psi",         "degrees",    60,    [-360, 360], "orientation", "rotation about c axis"]
             ]
# pylint: enable=bad-whitespace, line-too-long

source = ["lib/sas_3j1x_x.c", "lib/gauss150.c", "lib/sphere_form.c", "fcc_paracrystal.c"]

def random():
    """Return a random parameter set for the model."""
    # copied from bcc_paracrystal
    radius = 10**np.random.uniform(1.3, 4)
    lattice_distortion = 10**np.random.uniform(-2, -0.7)  # sigma_d in 0.01-0.7
    lattice_spacing_fraction = np.random.beta(a=10, b=1)
    lattice_spacing = radius*4/np.sqrt(2)/lattice_spacing_fraction
    pars = dict(
        #sld=1, sld_solvent=0, scale=1, background=1e-32,
        latice_spacing=lattice_spacing,
        lattice_distortion=d_factor,
        radius=radius,
    )
    return pars

# april 10 2017, rkh add unit tests, NOT compared with any other calc method, assume correct!
# TODO: fix the 2d tests
q = 4.*pi/220.
tests = [
    [{}, [0.001, q, 0.215268], [0.275164706668, 5.7776842567, 0.00958167119232]],
    #[{}, (-0.047, -0.007), 238.103096286],
    #[{}, (0.053, 0.063), 0.863609587796],
]<|MERGE_RESOLUTION|>--- conflicted
+++ resolved
@@ -102,13 +102,8 @@
 ----------------------------
 
 * **Author:** NIST IGOR/DANSE **Date:** pre 2010
-<<<<<<< HEAD
+* **Last Modified by:** Paul Butler **Date:** September 29, 2016
 * **Last Modified by:** Paul Butler **Date:** September 16, 2018
-* **Last Reviewed by:** Paul Butler **Date:** September 16, 2018
-=======
-* **Last Modified by:** Paul Butler **Date:** September 29, 2016
-* **Last Reviewed by:** Richard Heenan **Date:** March 21, 2016
->>>>>>> f64b154a
 """
 
 import numpy as np

r"""
Definition
----------

Calculates the form factor for a rectangular solid with a core-shell structure.
The thickness and the scattering length density of the shell or "rim" can be
different on each (pair) of faces. The three dimensions of the core of the
parallelepiped (strictly here a cuboid) may be given in *any* size order as
long as the particles are randomly oriented (i.e. take on all possible
orientations see notes on 2D below). To avoid multiple fit solutions,
especially with Monte-Carlo fit methods, it may be advisable to restrict their
ranges. There may be a number of closely similar "best fits", so some trial and
error, or fixing of some dimensions at expected values, may help.

The form factor is normalized by the particle volume $V$ such that

.. math::

    I(q) = \frac{\text{scale}}{V} \langle P(q,\alpha,\beta) \rangle
    + \text{background}

where $\langle \ldots \rangle$ is an average over all possible orientations
of the rectangular solid, and the usual $\Delta \rho^2 \ V^2$ term cannot be
pulled out of the form factor term due to the multiple slds in the model.

The core of the solid is defined by the dimensions $A$, $B$, $C$ here shown
such that $A < B < C$.

.. figure:: img/parallelepiped_geometry.jpg

   Core of the core shell parallelepiped with the corresponding definition
   of sides.


There are rectangular "slabs" of thickness $t_A$ that add to the $A$ dimension
(on the $BC$ faces). There are similar slabs on the $AC$ $(=t_B)$ and $AB$
$(=t_C)$ faces. The projection in the $AB$ plane is

.. figure:: img/core_shell_parallelepiped_projection.jpg

   AB cut through the core-shell parallelipiped showing the cross secion of
   four of the six shell slabs. As can be seen, this model leaves **"gaps"**
   at the corners of the solid.


The total volume of the solid is thus given as

.. math::

    V = ABC + 2t_ABC + 2t_BAC + 2t_CAB

The intensity calculated follows the :ref:`parallelepiped` model, with the
core-shell intensity being calculated as the square of the sum of the
amplitudes of the core and the slabs on the edges. The scattering amplitude is
computed for a particular orientation of the core-shell parallelepiped with
respect to the scattering vector and then averaged over all possible
orientations, where $\alpha$ is the angle between the $z$ axis and the $C$ axis
of the parallelepiped, and $\beta$ is the angle between the projection of the
particle in the $xy$ detector plane and the $y$ axis.

.. math::

    P(q)=\frac {\int_{0}^{\pi/2}\int_{0}^{\pi/2}F^2(q,\alpha,\beta) \ sin\alpha
    \ d\alpha \ d\beta} {\int_{0}^{\pi/2} \ sin\alpha \ d\alpha \ d\beta}

and

.. math::

    F(q,\alpha,\beta)
    &= (\rho_\text{core}-\rho_\text{solvent})
       S(Q_A, A) S(Q_B, B) S(Q_C, C) \\
    &+ (\rho_\text{A}-\rho_\text{solvent})
        \left[S(Q_A, A+2t_A) - S(Q_A, A)\right] S(Q_B, B) S(Q_C, C) \\
    &+ (\rho_\text{B}-\rho_\text{solvent})
        S(Q_A, A) \left[S(Q_B, B+2t_B) - S(Q_B, B)\right] S(Q_C, C) \\
    &+ (\rho_\text{C}-\rho_\text{solvent})
        S(Q_A, A) S(Q_B, B) \left[S(Q_C, C+2t_C) - S(Q_C, C)\right]

with

.. math::

    S(Q_X, L) = L \frac{\sin (\tfrac{1}{2} Q_X L)}{\tfrac{1}{2} Q_X L}

and

.. math::

    Q_A &= q \sin\alpha \sin\beta \\
    Q_B &= q \sin\alpha \cos\beta \\
    Q_C &= q \cos\alpha


where $\rho_\text{core}$, $\rho_\text{A}$, $\rho_\text{B}$ and $\rho_\text{C}$
are the scattering lengths of the parallelepiped core, and the rectangular
slabs of thickness $t_A$, $t_B$ and $t_C$, respectively. $\rho_\text{solvent}$
is the scattering length of the solvent.

.. note::

   the code actually implements two substitutions: $d(cos\alpha)$ is
   substituted for -$sin\alpha \ d\alpha$ (note that in the
   :ref:`parallelepiped` code this is explicitly implemented with
   $\sigma = cos\alpha$), and $\beta$ is set to $\beta = u \pi/2$ so that
   $du = \pi/2 \ d\beta$.  Thus both integrals go from 0 to 1 rather than 0
   to $\pi/2$.

FITTING NOTES
~~~~~~~~~~~~~

#. There are many parameters in this model. Hold as many fixed as possible with
   known values, or you will certainly end up at a solution that is unphysical.

#. The 2nd virial coefficient of the core_shell_parallelepiped is calculated
   based on the the averaged effective radius $(=\sqrt{(A+2t_A)(B+2t_B)/\pi})$
   and length $(C+2t_C)$ values, after appropriately sorting the three
   dimensions to give an oblate or prolate particle, to give an effective radius
   for $S(q)$ when $P(q) * S(q)$ is applied.

#. For 2d data the orientation of the particle is required, described using
   angles $\theta$, $\phi$ and $\Psi$ as in the diagrams below, where $\theta$
   and $\phi$ define the orientation of the director in the laboratry reference
   frame of the beam direction ($z$) and detector plane ($x-y$ plane), while
   the angle $\Psi$ is effectively the rotational angle around the particle
   $C$ axis. For $\theta = 0$ and $\phi = 0$, $\Psi = 0$ corresponds to the
   $B$ axis oriented parallel to the y-axis of the detector with $A$ along
   the x-axis. For other $\theta$, $\phi$ values, the order of rotations
   matters. In particular, the parallelepiped must first be rotated $\theta$
   degrees in the $x-z$ plane before rotating $\phi$ degrees around the $z$
   axis (in the $x-y$ plane). Applying orientational distribution to the
   particle orientation (i.e  `jitter` to one or more of these angles) can get
   more confusing as `jitter` is defined **NOT** with respect to the laboratory
   frame but the particle reference frame. It is thus highly recmmended to
   read :ref:`orientation` for further details of the calculation and angular
   dispersions.

.. note:: For 2d, constraints must be applied during fitting to ensure that the
   order of sides chosen is not altered, and hence that the correct definition
   of angles is preserved. For the default choice shown here, that means
   ensuring that the inequality $A < B < C$ is not violated,  The calculation
   will not report an error, but the results may be not correct.

.. figure:: img/parallelepiped_angle_definition.png

    Definition of the angles for oriented core-shell parallelepipeds.
    Note that rotation $\theta$, initially in the $x-z$ plane, is carried
    out first, then rotation $\phi$ about the $z$ axis, finally rotation
    $\Psi$ is now around the $C$ axis of the particle. The neutron or X-ray
    beam is along the $z$ axis and the detecotr defines the $x-y$ plane.

.. figure:: img/parallelepiped_angle_projection.png

    Examples of the angles for oriented core-shell parallelepipeds against the
    detector plane.


Validation
----------

Cross-checked against hollow rectangular prism and rectangular prism for equal
thickness overlapping sides, and by Monte Carlo sampling of points within the
shape for non-uniform, non-overlapping sides.


References
----------

.. [#] P Mittelbach and G Porod, *Acta Physica Austriaca*, 14 (1961) 185-211
    Equations (1), (13-14). (in German)
.. [#] D Singh (2009). *Small angle scattering studies of self assembly in
   lipid mixtures*, Johns Hopkins University Thesis (2009) 223-225. `Available
   from Proquest <http://search.proquest.com/docview/304915826?accountid
   =26379>`_

Authorship and Verification
----------------------------

* **Author:** NIST IGOR/DANSE **Date:** pre 2010
* **Converted to sasmodels by:** Miguel Gonzalez **Date:** February 26, 2016
* **Last Modified by:** Paul Kienzle **Date:** October 17, 2017
* **Last Reviewed by:** Paul Butler **Date:** May 24, 2018 - documentation
  updated
"""

import numpy as np
from numpy import pi, inf, sqrt, cos, sin

name = "core_shell_parallelepiped"
title = "Rectangular solid with a core-shell structure."
description = """
     P(q)=
"""
category = "shape:parallelepiped"

#             ["name", "units", default, [lower, upper], "type","description"],
parameters = [["sld_core", "1e-6/Ang^2", 1, [-inf, inf], "sld",
               "Parallelepiped core scattering length density"],
              ["sld_a", "1e-6/Ang^2", 2, [-inf, inf], "sld",
               "Parallelepiped A rim scattering length density"],
              ["sld_b", "1e-6/Ang^2", 4, [-inf, inf], "sld",
               "Parallelepiped B rim scattering length density"],
              ["sld_c", "1e-6/Ang^2", 2, [-inf, inf], "sld",
               "Parallelepiped C rim scattering length density"],
              ["sld_solvent", "1e-6/Ang^2", 6, [-inf, inf], "sld",
               "Solvent scattering length density"],
              ["length_a", "Ang", 35, [0, inf], "volume",
               "Shorter side of the parallelepiped"],
              ["length_b", "Ang", 75, [0, inf], "volume",
               "Second side of the parallelepiped"],
              ["length_c", "Ang", 400, [0, inf], "volume",
               "Larger side of the parallelepiped"],
              ["thick_rim_a", "Ang", 10, [0, inf], "volume",
               "Thickness of A rim"],
              ["thick_rim_b", "Ang", 10, [0, inf], "volume",
               "Thickness of B rim"],
              ["thick_rim_c", "Ang", 10, [0, inf], "volume",
               "Thickness of C rim"],
              ["theta", "degrees", 0, [-360, 360], "orientation",
               "c axis to beam angle"],
              ["phi", "degrees", 0, [-360, 360], "orientation",
               "rotation about beam"],
              ["psi", "degrees", 0, [-360, 360], "orientation",
               "rotation about c axis"],
             ]

source = ["lib/gauss76.c", "core_shell_parallelepiped.c"]
have_Fq = True
<<<<<<< HEAD


def ER(length_a, length_b, length_c, thick_rim_a, thick_rim_b, thick_rim_c):
    """
        Return equivalent radius (ER)
    """
    from .parallelepiped import ER as ER_p

    a = length_a + 2*thick_rim_a
    b = length_b + 2*thick_rim_b
    c = length_c + 2*thick_rim_c
    return ER_p(a, b, c)

# VR defaults to 1.0
=======
effective_radius_type = [
    "equivalent sphere",
    "half outer length_a", "half outer length_b", "half outer length_c",
    "equivalent circular cross-section",
    "half outer ab diagonal", "half outer diagonal",
    ]
>>>>>>> d2993270

def random():
    outer = 10**np.random.uniform(1, 4.7, size=3)
    thick = np.random.beta(0.5, 0.5, size=3)*(outer-2) + 1
    length = outer - thick
    pars = dict(
        length_a=length[0],
        length_b=length[1],
        length_c=length[2],
        thick_rim_a=thick[0],
        thick_rim_b=thick[1],
        thick_rim_c=thick[2],
    )
    return pars

# parameters for demo
demo = dict(scale=1, background=0.0,
            sld_core=1, sld_a=2, sld_b=4, sld_c=2, sld_solvent=6,
            length_a=35, length_b=75, length_c=400,
            thick_rim_a=10, thick_rim_b=10, thick_rim_c=10,
            theta=0, phi=0, psi=0,
            length_a_pd=0.1, length_a_pd_n=1,
            length_b_pd=0.1, length_b_pd_n=1,
            length_c_pd=0.1, length_c_pd_n=1,
            thick_rim_a_pd=0.1, thick_rim_a_pd_n=1,
            thick_rim_b_pd=0.1, thick_rim_b_pd_n=1,
            thick_rim_c_pd=0.1, thick_rim_c_pd_n=1,
            theta_pd=10, theta_pd_n=1,
            phi_pd=10, phi_pd_n=1,
            psi_pd=10, psi_pd_n=1)

# rkh 7/4/17 add random unit test for 2d, note make all params different,
# 2d values not tested against other codes or models
if 0:  # pak: model rewrite; need to update tests
    qx, qy = 0.2 * cos(pi/6.), 0.2 * sin(pi/6.)
    tests = [[{}, 0.2, 0.533149288477],
             [{}, [0.2], [0.533149288477]],
             [{'theta':10.0, 'phi':20.0}, (qx, qy), 0.0853299803222],
             [{'theta':10.0, 'phi':20.0}, [(qx, qy)], [0.0853299803222]],
            ]
    del qx, qy  # not necessary to delete, but cleaner<|MERGE_RESOLUTION|>--- conflicted
+++ resolved
@@ -226,29 +226,12 @@
 
 source = ["lib/gauss76.c", "core_shell_parallelepiped.c"]
 have_Fq = True
-<<<<<<< HEAD
-
-
-def ER(length_a, length_b, length_c, thick_rim_a, thick_rim_b, thick_rim_c):
-    """
-        Return equivalent radius (ER)
-    """
-    from .parallelepiped import ER as ER_p
-
-    a = length_a + 2*thick_rim_a
-    b = length_b + 2*thick_rim_b
-    c = length_c + 2*thick_rim_c
-    return ER_p(a, b, c)
-
-# VR defaults to 1.0
-=======
 effective_radius_type = [
     "equivalent sphere",
     "half outer length_a", "half outer length_b", "half outer length_c",
     "equivalent circular cross-section",
     "half outer ab diagonal", "half outer diagonal",
     ]
->>>>>>> d2993270
 
 def random():
     outer = 10**np.random.uniform(1, 4.7, size=3)

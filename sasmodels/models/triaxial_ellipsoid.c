--- conflicted
+++ resolved
@@ -6,8 +6,6 @@
     return M_4PI_3*radius_equat_minor*radius_equat_major*radius_polar;
 }
 
-<<<<<<< HEAD
-=======
 static double
 radius_from_volume(double radius_equat_minor, double radius_equat_major, double radius_polar)
 {
@@ -40,7 +38,6 @@
         return radius_from_max_dimension(radius_equat_minor,radius_equat_major, radius_polar);
     }
 }
->>>>>>> d2993270
 
 static void
 Fq(double q,

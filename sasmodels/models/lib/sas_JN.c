/*							jn.c
 *
 *	Bessel function of integer order
 *
 *
 *
 * SYNOPSIS:
 *
 * int n;
 * double x, y, jn();
 *
 * y = jn( n, x );
 *
 *
 *
 * DESCRIPTION:
 *
 * Returns Bessel function of order n, where n is a
 * (possibly negative) integer.
 *
 * The ratio of jn(x) to j0(x) is computed by backward
 * recurrence.  First the ratio jn/jn-1 is found by a
 * continued fraction expansion.  Then the recurrence
 * relating successive orders is applied until j0 or j1 is
 * reached.
 *
 * If n = 0 or 1 the routine for j0 or j1 is called
 * directly.
 *
 *
 *
 * ACCURACY:
 *
 *                      Absolute error:
 * arithmetic   range      # trials      peak         rms
 *    DEC       0, 30        5500       6.9e-17     9.3e-18
 *    IEEE      0, 30        5000       4.4e-16     7.9e-17
 *
 *
 * Not suitable for large n or x. Use jv() instead.
 *
 */

/*							jn.c
Cephes Math Library Release 2.8:  June, 2000
Copyright 1984, 1987, 2000 by Stephen L. Moshier
*/
<<<<<<< HEAD
double sas_JN( int n, double x );

double sas_JN( int n, double x )
{
=======

static double
sas_JN( int n, double x ) {
>>>>>>> 0278e3fe

    const double MACHEP = 1.11022302462515654042E-16;
    double pkm2, pkm1, pk, xk, r, ans, xinv;
    int k, sign;

    if( n < 0 ) {
	    n = -n;
	    if( (n & 1) == 0 )	/* -1**n */
		    sign = 1;
	    else
		    sign = -1;
	}
    else
	    sign = 1;

    if( x < 0.0 ) {
	    if( n & 1 )
		    sign = -sign;
	    x = -x;
	}

    if( n == 0 )
	    return( sign * sas_J0(x) );
    if( n == 1 )
	    return( sign * sas_J1(x) );
    if( n == 2 )
	    return( sign * (2.0 * sas_J1(x) / x  -  sas_J0(x)) );

    if( x < MACHEP )
	    return( 0.0 );

    #if FLOAT_SIZE > 4
        k = 53;
    #else
        k = 24;
    #endif

    pk = 2 * (n + k);
    ans = pk;
    xk = x * x;

    do {
	    pk -= 2.0;
	    ans = pk - (xk/ans);
	} while( --k > 0 );

    /* backward recurrence */

    pk = 1.0;

    #if FLOAT_SIZE > 4
        ans = x/ans;
        pkm1 = 1.0/ans;

        k = n-1;
        r = 2 * k;

        do {
            pkm2 = (pkm1 * r  -  pk * x) / x;
	        pk = pkm1;
	        pkm1 = pkm2;
	        r -= 2.0;
	    } while( --k > 0 );

        if( fabs(pk) > fabs(pkm1) )
	        ans = sas_J1(x)/pk;
        else
	        ans = sas_J0(x)/pkm1;

	    return( sign * ans );

    #else
        xinv = 1.0/x;
        pkm1 = ans * xinv;
        k = n-1;
        r = (float )(2 * k);

        do {
	        pkm2 = (pkm1 * r  -  pk * x) * xinv;
	        pk = pkm1;
	        pkm1 = pkm2;
	        r -= 2.0;
	    }
        while( --k > 0 );

        r = pk;
        if( r < 0 )
	        r = -r;
        ans = pkm1;
        if( ans < 0 )
	        ans = -ans;

        if( r > ans )  /* if( fabs(pk) > fabs(pkm1) ) */
	        ans = sign * sas_J1(x)/pk;
        else
	        ans = sign * sas_J0(x)/pkm1;
        return( ans );
    #endif
}
<|MERGE_RESOLUTION|>--- conflicted
+++ resolved
@@ -46,16 +46,10 @@
 Cephes Math Library Release 2.8:  June, 2000
 Copyright 1984, 1987, 2000 by Stephen L. Moshier
 */
-<<<<<<< HEAD
+
 double sas_JN( int n, double x );
 
-double sas_JN( int n, double x )
-{
-=======
-
-static double
-sas_JN( int n, double x ) {
->>>>>>> 0278e3fe
+double sas_JN( int n, double x ) {
 
     const double MACHEP = 1.11022302462515654042E-16;
     double pkm2, pkm1, pk, xk, r, ans, xinv;

r"""
.. warning:: This model and this model description are under review following
             concerns raised by SasView users. If you need to use this model,
             please email help@sasview.org for the latest situation. *The
             SasView Developers. September 2018.*

Definition
----------

Calculates the scattering from a **simple cubic lattice** with
paracrystalline distortion. Thermal vibrations are considered to be
negligible, and the size of the paracrystal is infinitely large.
Paracrystalline distortion is assumed to be isotropic and characterized
by a Gaussian distribution.

The scattering intensity $I(q)$ is calculated as

.. math::

    I(q) = \text{scale}\frac{V_\text{lattice}P(q)Z(q)}{V_p} + \text{background}

where scale is the volume fraction of spheres, $V_p$ is the volume of
the primary particle, $V_\text{lattice}$ is a volume correction for the crystal
structure, $P(q)$ is the form factor of the sphere (normalized), and
$Z(q)$ is the paracrystalline structure factor for a simple cubic structure.

Equation (16) of the 1987 reference\ [#CIT1987]_ is used to calculate $Z(q)$,
using equations (13)-(15) from the 1987 paper\ [#CIT1990]_ for $Z1$, $Z2$, and
$Z3$.

The lattice correction (the occupied volume of the lattice) for a simple cubic
structure of particles of radius *R* and nearest neighbor separation *D* is

.. math::

    V_\text{lattice}=\frac{4\pi}{3}\frac{R^3}{D^3}

The distortion factor (one standard deviation) of the paracrystal is included
in the calculation of $Z(q)$

.. math::

    \Delta a = gD

where *g* is a fractional distortion based on the nearest neighbor distance.

The simple cubic lattice is

.. figure:: img/sc_crystal_geometry.jpg

For a crystal, diffraction peaks appear at reduced q-values given by

.. math::

    \frac{qD}{2\pi} = \sqrt{h^2+k^2+l^2}

where for a simple cubic lattice any h, k, l are allowed and none are
forbidden. Thus the peak positions correspond to (just the first 5)

.. math::
    :nowrap:

    \begin{align*}
    q/q_0 \quad & \quad 1
                & \sqrt{2} \quad
                & \quad  \sqrt{3} \quad
                & \sqrt{4} \quad
                & \quad \sqrt{5}\quad \\
    Indices \quad & (100)
                  & \quad (110) \quad
                  & \quad (111)
                  & (200) \quad
                  & \quad (210)
    \end{align*}

.. note::

    The calculation of *Z(q)* is a double numerical integral that must be
    carried out with a high density of points to properly capture the sharp
    peaks of the paracrystalline scattering.
    So be warned that the calculation is slow. Fitting of any experimental data
    must be resolution smeared for any meaningful fit. This makes a triple
    integral which may be very slow.

The 2D (Anisotropic model) is based on the reference below where *I(q)* is
approximated for 1d scattering. Thus the scattering pattern for 2D may not
be accurate particularly at low $q$. For general details of the calculation
and angular dispersions for oriented particles see :ref:`orientation` .
Note that we are not responsible for any incorrectness of the
2D model computation.

.. figure:: img/parallelepiped_angle_definition.png

    Orientation of the crystal with respect to the scattering plane, when
    $\theta = \phi = 0$ the $c$ axis is along the beam direction (the $z$ axis).

Reference
---------

.. [#CIT1987] Hideki Matsuoka et. al. *Physical Review B*, 36 (1987) 1754-1765 (Original Paper)
.. [#CIT1990] Hideki Matsuoka et. al. *Physical Review B*, 41 (1990) 3854 -3856 (Corrections to FCC and BCC lattice structure calculation)

Source
------

`sc_paracrystal.py <https://github.com/SasView/sasmodels/blob/master/sasmodels/models/sc_paracrystal.py>`_

`sc_paracrystal.c <https://github.com/SasView/sasmodels/blob/master/sasmodels/models/sc_paracrystal.c>`_

Authorship and Verification
----------------------------

* **Author:** NIST IGOR/DANSE **Date:** pre 2010
<<<<<<< HEAD
* **Last Modified by:** Paul Butler **Date:** September 16, 2018
* **Last Reviewed by:** Paul Butler **Date:** September 16, 2018
=======
* **Last Modified by:** Steve King **Date:** March 25, 2019
* **Last Reviewed by:** Richard Heenan **Date:** March 21, 2016
* **Source added by :** Steve King **Date:** March 25, 2019
>>>>>>> e15a8225
"""

import numpy as np
from numpy import inf

name = "sc_paracrystal"
title = "Simple cubic lattice with paracrystalline distortion"
description = """
        P(q)=(scale/Vp)*V_lattice*P(q)*Z(q)+bkg where scale is the volume
        fraction of sphere,
        Vp = volume of the primary particle,
        V_lattice = volume correction for
        for the crystal structure,
        P(q)= form factor of the sphere (normalized),
        Z(q)= paracrystalline structure factor
        for a simple cubic structure.
        [Simple Cubic ParaCrystal Model]
        Parameters;
        scale: volume fraction of spheres
        bkg:background, R: radius of sphere
        lattice_spacing: Nearest neighbor distance
        lattice_distortion: Paracrystal distortion factor
        radius: radius of the spheres
        sldSph: SLD of the sphere
        sldSolv: SLD of the solvent
        """
category = "shape:paracrystal"
single = False
# pylint: disable=bad-whitespace, line-too-long
#             ["name", "units", default, [lower, upper], "type","description"],
parameters = [["lattice_spacing",         "Ang",       220.0, [0.0, inf],  "",  "Lattice spacing"],
              ["lattice_distortion",    "",           0.06, [-inf, inf], "",   "Paracrystal distortion factor"],
              ["radius",      "Ang",        40.0, [0.0, inf],  "volume",      "Radius of sphere"],
              ["sld",  "1e-6/Ang^2",         3.0, [0.0, inf],  "sld",         "Sphere scattering length density"],
              ["sld_solvent", "1e-6/Ang^2",  6.3, [0.0, inf],  "sld",         "Solvent scattering length density"],
              ["theta",       "degrees",    0,    [-360, 360], "orientation", "c axis to beam angle"],
              ["phi",         "degrees",    0,    [-360, 360], "orientation", "rotation about beam"],
              ["psi",         "degrees",    0,    [-360, 360], "orientation", "rotation about c axis"]
             ]
# pylint: enable=bad-whitespace, line-too-long

source = ["lib/sas_3j1x_x.c", "lib/sphere_form.c", "lib/gauss150.c", "sc_paracrystal.c"]

def random():
    """Return a random parameter set for the model."""
    # copied from bcc_paracrystal
    radius = 10**np.random.uniform(1.3, 4)
    lattice_distortion = 10**np.random.uniform(-2, -0.7)  # sigma_d in 0.01-0.7
    lattice_spacing_fraction = np.random.beta(a=10, b=1)
    lattice_spacing = radius*4/np.sqrt(4)/lattice_spacing_fraction
    pars = dict(
        #sld=1, sld_solvent=0, scale=1, background=1e-32,
        lattice_spacing=lattice_spacing,
        lattice_distortion=lattice_distortion,
        radius=radius,
    )
    return pars

tests = [
    # Accuracy tests based on content in test/utest_extra_models.py, 2d tests added April 10, 2017
    [{}, 0.001, 10.3048],
    [{}, 0.215268, 0.00814889],
    [{}, 0.414467, 0.001313289],
    [{'theta': 10.0, 'phi': 20, 'psi': 30.0}, (0.045, -0.035), 18.0397138402],
    [{'theta': 10.0, 'phi': 20, 'psi': 30.0}, (0.023, 0.045), 0.0177333171285],
    ]<|MERGE_RESOLUTION|>--- conflicted
+++ resolved
@@ -111,14 +111,8 @@
 ----------------------------
 
 * **Author:** NIST IGOR/DANSE **Date:** pre 2010
-<<<<<<< HEAD
 * **Last Modified by:** Paul Butler **Date:** September 16, 2018
 * **Last Reviewed by:** Paul Butler **Date:** September 16, 2018
-=======
-* **Last Modified by:** Steve King **Date:** March 25, 2019
-* **Last Reviewed by:** Richard Heenan **Date:** March 21, 2016
-* **Source added by :** Steve King **Date:** March 25, 2019
->>>>>>> e15a8225
 """
 
 import numpy as np

--- conflicted
+++ resolved
@@ -46,10 +46,6 @@
 where
 
 .. In following equation SK changed radius\_equat\_core to R_e
-<<<<<<< HEAD
-
-=======
->>>>>>> e15a8225
 .. math::
     :nowrap:
 

--- conflicted
+++ resolved
@@ -157,25 +157,7 @@
 
 source = ["lib/sas_3j1x_x.c", "lib/gauss76.c", "triaxial_ellipsoid.c"]
 have_Fq = True
-<<<<<<< HEAD
-
-def ER(radius_equat_minor, radius_equat_major, radius_polar):
-    """
-    Returns the effective radius used in the S*P calculation
-    """
-    from .ellipsoid import ER as ellipsoid_ER
-
-    # now that radii can be in any size order, radii need sorting a,b,c
-    # where a~b and c is either much smaller or much larger
-    radii = np.vstack((radius_equat_major, radius_equat_minor, radius_polar))
-    radii = np.sort(radii, axis=0)
-    selector = (radii[1] - radii[0]) > (radii[2] - radii[1])
-    polar = np.where(selector, radii[0], radii[2])
-    equatorial = np.sqrt(np.where(~selector, radii[0]*radii[1], radii[1]*radii[2]))
-    return ellipsoid_ER(polar, equatorial)
-=======
 effective_radius_type = ["equivalent sphere", "min radius", "max radius"]
->>>>>>> d2993270
 
 def random():
     a, b, c = 10**np.random.uniform(1, 4.7, size=3)

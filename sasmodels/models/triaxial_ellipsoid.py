<<<<<<< HEAD
# triaxial ellipsoid model
# Note: model title and parameter table are inserted automatically
r"""
Definition
----------

.. figure:: img/triaxial_ellipsoid_geometry.jpg

    Ellipsoid with $R_a$ as *radius_equat_minor*, $R_b$ as *radius_equat_major*
    and $R_c$ as *radius_polar*.

Given an ellipsoid

.. math::

    \frac{X^2}{R_a^2} + \frac{Y^2}{R_b^2} + \frac{Z^2}{R_c^2} = 1

the scattering for randomly oriented particles is defined by the average over all orientations $\Omega$ of:

.. math::

    P(q) = \text{scale}(\Delta\rho)^2\frac{V}{4 \pi}\int_\Omega \Phi^2(qr) d\Omega + \text{background}

where

.. math::

    \Phi(qr) &= 3 j_1(qr)/qr = 3 (\sin qr - qr \cos qr)/(qr)^3 \\
    r^2 &= R_a^2e^2 + R_b^2f^2 + R_c^2g^2 \\
    V &= \tfrac{4}{3} \pi R_a R_b R_c

The $e$, $f$ and $g$ terms are the projections of the orientation vector on $X$,
$Y$ and $Z$ respectively.  Keeping the orientation fixed at the canonical
axes, we can integrate over the incident direction using polar angle
$-\pi/2 \le \gamma \le \pi/2$ and equatorial angle $0 \le \phi \le 2\pi$
(as defined in ref [1]),

 .. math::

     \langle\Phi^2\rangle = \int_0^{2\pi} \int_{-\pi/2}^{\pi/2} \Phi^2(qr) \cos \gamma\,d\gamma d\phi

with $e = \cos\gamma \sin\phi$, $f = \cos\gamma \cos\phi$ and $g = \sin\gamma$.
A little algebra yields

.. math::

    r^2 = b^2(p_a \sin^2 \phi \cos^2 \gamma + 1 + p_c \sin^2 \gamma)

for

.. math::

    p_a = \frac{a^2}{b^2} - 1 \text{ and } p_c = \frac{c^2}{b^2} - 1

Due to symmetry, the ranges can be restricted to a single quadrant
$0 \le \gamma \le \pi/2$ and $0 \le \phi \le \pi/2$, scaling the resulting
integral by 8. The computation is done using the substitution $u = \sin\gamma$,
$du = \cos\gamma\,d\gamma$, giving

.. math::

    \langle\Phi^2\rangle &= 8 \int_0^{\pi/2} \int_0^1 \Phi^2(qr) du d\phi \\
    r^2 &= b^2(p_a \sin^2(\phi)(1 - u^2) + 1 + p_c u^2)

To provide easy access to the orientation of the triaxial ellipsoid,
we define the axis of the cylinder using the angles $\theta$, $\phi$
and $\psi$. These angles are defined analogously to the elliptical_cylinder below

.. figure:: img/elliptical_cylinder_angle_definition.png

    Definition of angles for oriented triaxial ellipsoid, where radii shown here are $a < b << c$
    and angle $\Psi$ is a rotation around the axis of the particle.

The angle $\psi$ is the rotational angle around its own $c$ axis
against the $q$ plane. For example, $\psi = 0$ when the
$a$ axis is parallel to the $x$ axis of the detector.

.. _triaxial-ellipsoid-angles:

.. figure:: img/triaxial_ellipsoid_angle_projection.png

    Some example angles for oriented ellipsoid.

The radius-of-gyration for this system is  $R_g^2 = (R_a R_b R_c)^2/5$.

The contrast $\Delta\rho$ is defined as SLD(ellipsoid) - SLD(solvent).  In the
parameters, $R_a$ is the minor equatorial radius, $R_b$ is the major
equatorial radius, and $R_c$ is the polar radius of the ellipsoid.

NB: The 2nd virial coefficient of the triaxial solid ellipsoid is
calculated based on the polar radius $R_p = R_c$ and equatorial
radius $R_e = \sqrt{R_a R_b}$, and used as the effective radius for
$S(q)$ when $P(q) \cdot S(q)$ is applied.

Validation
----------

Validation of our code was done by comparing the output of the
1D calculation to the angular average of the output of 2D calculation
over all possible angles.


References
----------

[1] Finnigan, J.A., Jacobs, D.J., 1971.
*Light scattering by ellipsoidal particles in solution*,
J. Phys. D: Appl. Phys. 4, 72-77. doi:10.1088/0022-3727/4/1/310

Authorship and Verification
----------------------------

* **Author:** NIST IGOR/DANSE **Date:** pre 2010
* **Last Modified by:** Paul Kienzle (improved calculation) **Date:** April 4, 2017
* **Last Reviewed by:** Paul Kienzle &Richard Heenan **Date:**  April 4, 2017

"""

from numpy import inf, sin, cos, pi

name = "triaxial_ellipsoid"
title = "Ellipsoid of uniform scattering length density with three independent axes."

description = """\
Note: During fitting ensure that the inequality ra<rb<rc is not
	violated. Otherwise the calculation will
	not be correct.
"""
category = "shape:ellipsoid"

#             ["name", "units", default, [lower, upper], "type","description"],
parameters = [["sld", "1e-6/Ang^2", 4, [-inf, inf], "sld",
               "Ellipsoid scattering length density"],
              ["sld_solvent", "1e-6/Ang^2", 1, [-inf, inf], "sld",
               "Solvent scattering length density"],
              ["radius_equat_minor", "Ang", 20, [0, inf], "volume",
               "Minor equatorial radius, Ra"],
              ["radius_equat_major", "Ang", 400, [0, inf], "volume",
               "Major equatorial radius, Rb"],
              ["radius_polar", "Ang", 10, [0, inf], "volume",
               "Polar radius, Rc"],
              ["theta", "degrees", 60, [-inf, inf], "orientation",
               "In plane angle"],
              ["phi", "degrees", 60, [-inf, inf], "orientation",
               "Out of plane angle"],
              ["psi", "degrees", 60, [-inf, inf], "orientation",
               "Out of plane angle"],
             ]

source = ["lib/sas_3j1x_x.c", "lib/gauss76.c", "triaxial_ellipsoid.c"]

def ER(radius_equat_minor, radius_equat_major, radius_polar):
    """
    Returns the effective radius used in the S*P calculation
    """
    import numpy as np
    from .ellipsoid import ER as ellipsoid_ER

    # now that radii can be in any size order, radii need sorting a,b,c where a~b and c is either much smaller
    # or much larger
    radii = np.vstack((radius_equat_major, radius_equat_minor, radius_polar))
    radii = np.sort(radii, axis=0)
    selector = (radii[1] - radii[0]) > (radii[2] - radii[1])
    polar = np.where(selector, radii[0], radii[2])
    equatorial = np.sqrt(np.where(~selector, radii[0]*radii[1], radii[1]*radii[2]))
    return ellipsoid_ER(polar, equatorial)

demo = dict(scale=1, background=0,
            sld=6, sld_solvent=1,
            theta=30, phi=15, psi=5,
            radius_equat_minor=25, radius_equat_major=36, radius_polar=50,
            radius_equat_minor_pd=0, radius_equat_minor_pd_n=1,
            radius_equat_major_pd=0, radius_equat_major_pd_n=1,
            radius_polar_pd=.2, radius_polar_pd_n=30,
            theta_pd=15, theta_pd_n=45,
            phi_pd=15, phi_pd_n=1,
            psi_pd=15, psi_pd_n=1)

q = 0.1
# april 6 2017, rkh add unit tests, NOT compared with any other calc method, assume correct!
# add 2d test after pull #890
qx = q*cos(pi/6.0)
qy = q*sin(pi/6.0)
tests = [[{}, 0.05, 24.8839548033],
#        [{'theta':80., 'phi':10.}, (qx, qy), 9999. ],
        ]
del qx, qy  # not necessary to delete, but cleaner
=======
# triaxial ellipsoid model
# Note: model title and parameter table are inserted automatically
r"""
All three axes are of different lengths with $R_a \leq R_b \leq R_c$
**Users should maintain this inequality for all calculations**.

.. math::

    P(q) = \text{scale} V \left< F^2(q) \right> + \text{background}

where the volume $V = 4/3 \pi R_a R_b R_c$, and the averaging
$\left<\ldots\right>$ is applied over all orientations for 1D.

.. figure:: img/triaxial_ellipsoid_geometry.jpg

    Ellipsoid schematic.

Definition
----------

The form factor calculated is

.. math::

    P(q) = \frac{\text{scale}}{V}\int_0^1\int_0^1
        \Phi^2(qR_a^2\cos^2( \pi x/2) + qR_b^2\sin^2(\pi y/2)(1-y^2) + R_c^2y^2)
        dx dy

where

.. math::

    \Phi(u) = 3 u^{-3} (\sin u - u \cos u)

To provide easy access to the orientation of the triaxial ellipsoid,
we define the axis of the cylinder using the angles $\theta$, $\phi$
and $\psi$. These angles are defined on
:numref:`triaxial-ellipsoid-angles` .
The angle $\psi$ is the rotational angle around its own $c$ axis
against the $q$ plane. For example, $\psi = 0$ when the
$a$ axis is parallel to the $x$ axis of the detector.

.. _triaxial-ellipsoid-angles:

.. figure:: img/triaxial_ellipsoid_angle_projection.jpg

    The angles for oriented ellipsoid.

The radius-of-gyration for this system is  $R_g^2 = (R_a R_b R_c)^2/5$.

The contrast is defined as SLD(ellipsoid) - SLD(solvent).  In the
parameters, $R_a$ is the minor equatorial radius, $R_b$ is the major
equatorial radius, and $R_c$ is the polar radius of the ellipsoid.

NB: The 2nd virial coefficient of the triaxial solid ellipsoid is
calculated based on the polar radius $R_p = R_c$ and equatorial
radius $R_e = \sqrt{R_a R_b}$, and used as the effective radius for
$S(q)$ when $P(q) \cdot S(q)$ is applied.

Validation
----------

Validation of our code was done by comparing the output of the
1D calculation to the angular average of the output of 2D calculation
over all possible angles.


References
----------

L A Feigin and D I Svergun, *Structure Analysis by Small-Angle X-Ray
and Neutron Scattering*, Plenum, New York, 1987.
"""

from numpy import inf

name = "triaxial_ellipsoid"
title = "Ellipsoid of uniform scattering length density with three independent axes."

description = """\
Note: During fitting ensure that the inequality ra<rb<rc is not
	violated. Otherwise the calculation will
	not be correct.
"""
category = "shape:ellipsoid"

#             ["name", "units", default, [lower, upper], "type","description"],
parameters = [["sld", "1e-6/Ang^2", 4, [-inf, inf], "sld",
               "Ellipsoid scattering length density"],
              ["sld_solvent", "1e-6/Ang^2", 1, [-inf, inf], "sld",
               "Solvent scattering length density"],
              ["radius_equat_minor", "Ang", 20, [0, inf], "volume",
               "Minor equatorial radius"],
              ["radius_equat_major", "Ang", 400, [0, inf], "volume",
               "Major equatorial radius"],
              ["radius_polar", "Ang", 10, [0, inf], "volume",
               "Polar radius"],
              ["theta", "degrees", 60, [-inf, inf], "orientation",
               "In plane angle"],
              ["phi", "degrees", 60, [-inf, inf], "orientation",
               "Out of plane angle"],
              ["psi", "degrees", 60, [-inf, inf], "orientation",
               "Out of plane angle"],
             ]

source = ["lib/sas_3j1x_x.c", "lib/gauss76.c", "triaxial_ellipsoid.c"]

def ER(radius_equat_minor, radius_equat_major, radius_polar):
    """
        Returns the effective radius used in the S*P calculation
    """
    import numpy as np
    from .ellipsoid import ER as ellipsoid_ER
    return ellipsoid_ER(radius_polar, np.sqrt(radius_equat_minor * radius_equat_major))

demo = dict(scale=1, background=0,
            sld=6, sld_solvent=1,
            theta=30, phi=15, psi=5,
            radius_equat_minor=25, radius_equat_major=36, radius_polar=50,
            radius_equat_minor_pd=0, radius_equat_minor_pd_n=1,
            radius_equat_major_pd=0, radius_equat_major_pd_n=1,
            radius_polar_pd=.2, radius_polar_pd_n=30,
            theta_pd=15, theta_pd_n=45,
            phi_pd=15, phi_pd_n=1,
            psi_pd=15, psi_pd_n=1)
>>>>>>> b2921d02
<|MERGE_RESOLUTION|>--- conflicted
+++ resolved
@@ -1,4 +1,3 @@
-<<<<<<< HEAD
 # triaxial ellipsoid model
 # Note: model title and parameter table are inserted automatically
 r"""
@@ -113,7 +112,7 @@
 
 * **Author:** NIST IGOR/DANSE **Date:** pre 2010
 * **Last Modified by:** Paul Kienzle (improved calculation) **Date:** April 4, 2017
-* **Last Reviewed by:** Paul Kienzle &Richard Heenan **Date:**  April 4, 2017
+* **Last Reviewed by:** Paul Kienzle & Richard Heenan **Date:**  April 4, 2017
 
 """
 
@@ -185,131 +184,4 @@
 tests = [[{}, 0.05, 24.8839548033],
 #        [{'theta':80., 'phi':10.}, (qx, qy), 9999. ],
         ]
-del qx, qy  # not necessary to delete, but cleaner
-=======
-# triaxial ellipsoid model
-# Note: model title and parameter table are inserted automatically
-r"""
-All three axes are of different lengths with $R_a \leq R_b \leq R_c$
-**Users should maintain this inequality for all calculations**.
-
-.. math::
-
-    P(q) = \text{scale} V \left< F^2(q) \right> + \text{background}
-
-where the volume $V = 4/3 \pi R_a R_b R_c$, and the averaging
-$\left<\ldots\right>$ is applied over all orientations for 1D.
-
-.. figure:: img/triaxial_ellipsoid_geometry.jpg
-
-    Ellipsoid schematic.
-
-Definition
-----------
-
-The form factor calculated is
-
-.. math::
-
-    P(q) = \frac{\text{scale}}{V}\int_0^1\int_0^1
-        \Phi^2(qR_a^2\cos^2( \pi x/2) + qR_b^2\sin^2(\pi y/2)(1-y^2) + R_c^2y^2)
-        dx dy
-
-where
-
-.. math::
-
-    \Phi(u) = 3 u^{-3} (\sin u - u \cos u)
-
-To provide easy access to the orientation of the triaxial ellipsoid,
-we define the axis of the cylinder using the angles $\theta$, $\phi$
-and $\psi$. These angles are defined on
-:numref:`triaxial-ellipsoid-angles` .
-The angle $\psi$ is the rotational angle around its own $c$ axis
-against the $q$ plane. For example, $\psi = 0$ when the
-$a$ axis is parallel to the $x$ axis of the detector.
-
-.. _triaxial-ellipsoid-angles:
-
-.. figure:: img/triaxial_ellipsoid_angle_projection.jpg
-
-    The angles for oriented ellipsoid.
-
-The radius-of-gyration for this system is  $R_g^2 = (R_a R_b R_c)^2/5$.
-
-The contrast is defined as SLD(ellipsoid) - SLD(solvent).  In the
-parameters, $R_a$ is the minor equatorial radius, $R_b$ is the major
-equatorial radius, and $R_c$ is the polar radius of the ellipsoid.
-
-NB: The 2nd virial coefficient of the triaxial solid ellipsoid is
-calculated based on the polar radius $R_p = R_c$ and equatorial
-radius $R_e = \sqrt{R_a R_b}$, and used as the effective radius for
-$S(q)$ when $P(q) \cdot S(q)$ is applied.
-
-Validation
-----------
-
-Validation of our code was done by comparing the output of the
-1D calculation to the angular average of the output of 2D calculation
-over all possible angles.
-
-
-References
-----------
-
-L A Feigin and D I Svergun, *Structure Analysis by Small-Angle X-Ray
-and Neutron Scattering*, Plenum, New York, 1987.
-"""
-
-from numpy import inf
-
-name = "triaxial_ellipsoid"
-title = "Ellipsoid of uniform scattering length density with three independent axes."
-
-description = """\
-Note: During fitting ensure that the inequality ra<rb<rc is not
-	violated. Otherwise the calculation will
-	not be correct.
-"""
-category = "shape:ellipsoid"
-
-#             ["name", "units", default, [lower, upper], "type","description"],
-parameters = [["sld", "1e-6/Ang^2", 4, [-inf, inf], "sld",
-               "Ellipsoid scattering length density"],
-              ["sld_solvent", "1e-6/Ang^2", 1, [-inf, inf], "sld",
-               "Solvent scattering length density"],
-              ["radius_equat_minor", "Ang", 20, [0, inf], "volume",
-               "Minor equatorial radius"],
-              ["radius_equat_major", "Ang", 400, [0, inf], "volume",
-               "Major equatorial radius"],
-              ["radius_polar", "Ang", 10, [0, inf], "volume",
-               "Polar radius"],
-              ["theta", "degrees", 60, [-inf, inf], "orientation",
-               "In plane angle"],
-              ["phi", "degrees", 60, [-inf, inf], "orientation",
-               "Out of plane angle"],
-              ["psi", "degrees", 60, [-inf, inf], "orientation",
-               "Out of plane angle"],
-             ]
-
-source = ["lib/sas_3j1x_x.c", "lib/gauss76.c", "triaxial_ellipsoid.c"]
-
-def ER(radius_equat_minor, radius_equat_major, radius_polar):
-    """
-        Returns the effective radius used in the S*P calculation
-    """
-    import numpy as np
-    from .ellipsoid import ER as ellipsoid_ER
-    return ellipsoid_ER(radius_polar, np.sqrt(radius_equat_minor * radius_equat_major))
-
-demo = dict(scale=1, background=0,
-            sld=6, sld_solvent=1,
-            theta=30, phi=15, psi=5,
-            radius_equat_minor=25, radius_equat_major=36, radius_polar=50,
-            radius_equat_minor_pd=0, radius_equat_minor_pd_n=1,
-            radius_equat_major_pd=0, radius_equat_major_pd_n=1,
-            radius_polar_pd=.2, radius_polar_pd_n=30,
-            theta_pd=15, theta_pd_n=45,
-            phi_pd=15, phi_pd_n=1,
-            psi_pd=15, psi_pd_n=1)
->>>>>>> b2921d02
+del qx, qy  # not necessary to delete, but cleaner